--- conflicted
+++ resolved
@@ -209,9 +209,19 @@
 	}
 }
 
-<<<<<<< HEAD
+func (s *EsConceptSearchServiceTestSuite) TestAutocompletionResultSize() {
+	service := NewEsConceptSearchService(testIndexName, 10, 3)
+	service.SetElasticClient(s.ec)
+	concepts, err := service.SuggestConceptByTextAndType("test", ftBrandType)
+	assert.NoError(s.T(), err, "expected no error for ES read")
+	assert.Len(s.T(), concepts, 3, "there should be three results")
+	for _, c := range concepts {
+		assert.Equal(s.T(), ftBrandType, c.ConceptType, "Results should be of type FT Brand")
+	}
+}
+
 func (s *EsConceptSearchServiceTestSuite) TestSuggestConceptByTextInvalidTextParameter() {
-	service := NewEsConceptSearchService(testIndexName)
+	service := NewEsConceptSearchService(testIndexName, 10, 10)
 	service.SetElasticClient(s.ec)
 
 	_, err := service.SuggestConceptByText("")
@@ -219,7 +229,7 @@
 }
 
 func (s *EsConceptSearchServiceTestSuite) TestSuggestConceptByText() {
-	service := NewEsConceptSearchService(testIndexName)
+	service := NewEsConceptSearchService(testIndexName, 10, 10)
 	service.SetElasticClient(s.ec)
 
 	concepts, err := service.SuggestConceptByText("test")
@@ -235,15 +245,4 @@
 	assert.Equal(s.T(), 1, counts[ftOrganisationType], "organisations")
 	assert.Equal(s.T(), 2, counts[ftLocationType], "locations")
 	assert.Equal(s.T(), 2, counts[ftTopicType], "topics")
-=======
-func (s *EsConceptSearchServiceTestSuite) TestAutocompletionResultSize() {
-	service := NewEsConceptSearchService(testIndexName, 10, 3)
-	service.SetElasticClient(s.ec)
-	concepts, err := service.SuggestConceptByTextAndType("test", ftBrandType)
-	assert.NoError(s.T(), err, "expected no error for ES read")
-	assert.Len(s.T(), concepts, 3, "there should be three results")
-	for _, c := range concepts {
-		assert.Equal(s.T(), ftBrandType, c.ConceptType, "Results should be of type FT Brand")
-	}
->>>>>>> 9c20d9da
 }