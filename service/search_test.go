package service

import (
	"context"
	"fmt"
	"io/ioutil"
	"math/rand"
	"os"
	"strings"
	"testing"
	"time"

	"github.com/satori/go.uuid"
	"github.com/stretchr/testify/assert"
	"github.com/stretchr/testify/require"
	"github.com/stretchr/testify/suite"
	"gopkg.in/olivere/elastic.v5"
)

const (
	apiBaseURL         = "http://test.api.ft.com"
	testIndexName      = "test-index"
	esGenreType        = "genres"
	esBrandType        = "brands"
	esPeopleType       = "people"
	esOrganisationType = "organisations"
	esLocationType     = "locations"
	esTopicType        = "topics"
	ftGenreType        = "http://www.ft.com/ontology/Genre"
	ftBrandType        = "http://www.ft.com/ontology/product/Brand"
	ftPeopleType       = "http://www.ft.com/ontology/person/Person"
	ftOrganisationType = "http://www.ft.com/ontology/organisation/Organisation"
	ftLocationType     = "http://www.ft.com/ontology/Location"
	ftTopicType        = "http://www.ft.com/ontology/Topic"
	testMappingFile    = "test/mapping.json"
)

func TestNoElasticClient(t *testing.T) {
<<<<<<< HEAD
	service := NewEsConceptSearchService("test", 50, 10, 2)
=======
	service := esConceptSearchService{nil, "test", 50, 10, map[string]struct{}{}, &sync.RWMutex{}, nil, 5 * time.Minute, 2, &sync.RWMutex{}}
>>>>>>> 9eefef03

	_, err := service.FindAllConceptsByType(ftGenreType)
	assert.EqualError(t, err, ErrNoElasticClient.Error(), "error response")

	_, err = service.SuggestConceptByTextAndTypes("lucy", []string{ftBrandType})
	assert.EqualError(t, err, ErrNoElasticClient.Error(), "error response")
}

type EsConceptSearchServiceTestSuite struct {
	suite.Suite
	esURL string
	ec    *elastic.Client
}

func TestEsConceptSearchServiceSuite(t *testing.T) {
	suite.Run(t, new(EsConceptSearchServiceTestSuite))
}

func (s *EsConceptSearchServiceTestSuite) SetupSuite() {
	s.esURL = getElasticSearchTestURL(s.T())

	ec, err := elastic.NewClient(
		elastic.SetURL(s.esURL),
		elastic.SetSniff(false),
	)
	require.NoError(s.T(), err, "expected no error for ES client")

	s.ec = ec

	err = createIndex(s.ec, testMappingFile)
	require.NoError(s.T(), err, "expected no error in creating index")

	writeTestConcepts(s.ec, esGenreType, ftGenreType, 4)
	require.NoError(s.T(), err, "expected no error in adding genres")
	err = writeTestConcepts(s.ec, esBrandType, ftBrandType, 4)
	require.NoError(s.T(), err, "expected no error in adding brands")
	err = writeTestConcepts(s.ec, esPeopleType, ftPeopleType, 4)
	require.NoError(s.T(), err, "expected no error in adding people")
	err = writeTestAuthors(s.ec, 4)
	require.NoError(s.T(), err, "expected no error in adding authors")
	err = writeTestConcepts(s.ec, esOrganisationType, ftOrganisationType, 1)
	require.NoError(s.T(), err, "expected no error in adding organisations")
	err = writeTestConcepts(s.ec, esLocationType, ftLocationType, 2)
	require.NoError(s.T(), err, "expected no error in adding locations")
	err = writeTestConcepts(s.ec, esTopicType, ftTopicType, 2)
	require.NoError(s.T(), err, "expected no error in adding topics")
}

func (s *EsConceptSearchServiceTestSuite) TearDownSuite() {
	s.ec.DeleteIndex(testIndexName).Do(context.Background())
}

func getElasticSearchTestURL(t *testing.T) string {
	if testing.Short() {
		t.Skip("ElasticSearch integration for long tests only.")
	}

	esURL := os.Getenv("ELASTICSEARCH_TEST_URL")
	if strings.TrimSpace(esURL) == "" {
		t.Fatal("Please set the environment variable ELASTICSEARCH_TEST_URL to run ElasticSearch integration tests (e.g. export ELASTICSEARCH_TEST_URL=http://localhost:9200). Alternatively, run `go test -short` to skip them.")
	}

	return esURL
}

func createIndex(ec *elastic.Client, mappingFile string) error {
	mapping, err := ioutil.ReadFile(mappingFile)
	if err != nil {
		return err
	}
	_, err = ec.CreateIndex(testIndexName).Body(string(mapping)).Do(context.Background())
	if err != nil {
		return err
	}
	return nil
}

func writeTestAuthors(ec *elastic.Client, amount int) error {
	for i := 0; i < amount; i++ {
		uuid := uuid.NewV4().String()

		ftAuthor := "true"
		payload := EsConceptModel{
			Id:         uuid,
			ApiUrl:     fmt.Sprintf("%s/%s/%s", apiBaseURL, esPeopleType, uuid),
			PrefLabel:  fmt.Sprintf("Test concept %s %s", esPeopleType, uuid),
			Types:      []string{ftPeopleType},
			DirectType: ftPeopleType,
			Aliases:    []string{},
			IsFTAuthor: &ftAuthor,
		}

		_, err := ec.Index().
			Index(testIndexName).
			Type(esPeopleType).
			Id(uuid).
			BodyJson(payload).
			Do(context.Background())
		if err != nil {
			return err
		}
	}

	// ensure test data is immediately available from the index
	_, err := ec.Refresh(testIndexName).Do(context.Background())
	if err != nil {
		return err
	}
	return nil
}

func writeTestConcepts(ec *elastic.Client, esConceptType string, ftConceptType string, amount int) error {
	for i := 0; i < amount; i++ {
		uuid := uuid.NewV4().String()

		payload := EsConceptModel{
			Id:         uuid,
			ApiUrl:     fmt.Sprintf("%s/%s/%s", apiBaseURL, esConceptType, uuid),
			PrefLabel:  fmt.Sprintf("Test concept %s %s", esConceptType, uuid),
			Types:      []string{ftConceptType},
			DirectType: ftConceptType,
			Aliases:    []string{},
		}

		_, err := ec.Index().
			Index(testIndexName).
			Type(esConceptType).
			Id(uuid).
			BodyJson(payload).
			Do(context.Background())
		if err != nil {
			return err
		}
	}

	// ensure test data is immediately available from the index
	_, err := ec.Refresh(testIndexName).Do(context.Background())
	if err != nil {
		return err
	}
	return nil
}

func (s *EsConceptSearchServiceTestSuite) TestFindAllConceptsByType() {
	service := NewEsConceptSearchService(testIndexName, 10, 10, 2)
	service.SetElasticClient(s.ec)

	concepts, err := service.FindAllConceptsByType(ftGenreType)

	assert.NoError(s.T(), err, "expected no error for ES read")
	assert.Len(s.T(), concepts, 4, "there should be four genres")

	var prev string
	for i := range concepts {
		if i > 0 {
			assert.Equal(s.T(), -1, strings.Compare(prev, concepts[i].PrefLabel), "concepts should be ordered")
		}
		assert.Equal(s.T(), ftGenreType, concepts[i].ConceptType, "Results should be of type FT Genre")
		prev = concepts[i].PrefLabel
	}
}

func (s *EsConceptSearchServiceTestSuite) TestFindAllConceptsByTypeResultSize() {
	service := NewEsConceptSearchService(testIndexName, 3, 10, 2)
	service.SetElasticClient(s.ec)
	concepts, err := service.FindAllConceptsByType(ftGenreType)

	assert.NoError(s.T(), err, "expected no error for ES read")
	assert.Len(s.T(), concepts, 3, "there should be three genres")

	var prev string
	for i := range concepts {
		if i > 0 {
			assert.Equal(s.T(), -1, strings.Compare(prev, concepts[i].PrefLabel), "concepts should be ordered")
		}
		assert.Equal(s.T(), ftGenreType, concepts[i].ConceptType, "Results should be of type FT Genre")
		prev = concepts[i].PrefLabel
	}
}

func (s *EsConceptSearchServiceTestSuite) TestFindAllConceptsByTypeInvalid() {
	service := NewEsConceptSearchService(testIndexName, 10, 10, 2)
	service.SetElasticClient(s.ec)

	_, err := service.FindAllConceptsByType("http://www.ft.com/ontology/Foo")

	assert.EqualError(s.T(), err, fmt.Sprintf(errInvalidConceptTypeFormat, "http://www.ft.com/ontology/Foo"), "expected error")
}

func (s *EsConceptSearchServiceTestSuite) TestSuggestConceptByTextAndTypesInvalidTextParameter() {
	service := NewEsConceptSearchService(testIndexName, 10, 10, 2)
	service.SetElasticClient(s.ec)

	_, err := service.SuggestConceptByTextAndTypes("", []string{ftBrandType})
	assert.EqualError(s.T(), err, errEmptyTextParameter.Error(), "error response")
}

func (s *EsConceptSearchServiceTestSuite) TestSuggestConceptByTextAndType() {
	service := NewEsConceptSearchService(testIndexName, 10, 10, 2)
	service.mappingRefreshInterval = time.Second
	service.SetElasticClient(s.ec)

<<<<<<< HEAD
	concepts, err := service.SuggestConceptByTextAndTypes("test", []string{ftBrandType})
	assert.NoError(s.T(), err, "expected no error for ES read")
	assert.Len(s.T(), concepts, 4, "there should be four results")
	for _, c := range concepts {
		assert.Equal(s.T(), ftBrandType, c.ConceptType, "Results should be of type FT Brand")
	}
}

func (s *EsConceptSearchServiceTestSuite) TestSuggestConceptByTextAndTypesMissingTypes() {
=======
	// for short test, run once and don't sleep
	// otherwise, repeat 5 times with random sleep between 500 and 1500 ms each time
	// to prove the read and write (refresh) goroutines interact safely with each other
	iterations := 5
	if testing.Short() {
		iterations = 1
	}
	for i := 0; i < iterations; i++ {
		concepts, err := service.SuggestConceptByTextAndType("test", ftBrandType)
		assert.NoError(s.T(), err, "expected no error for ES read")
		assert.Len(s.T(), concepts, 4, "there should be four results")
		for _, c := range concepts {
			assert.Equal(s.T(), ftBrandType, c.ConceptType, "Results should be of type FT Brand")
		}

		if iterations > 1 {
			time.Sleep(time.Duration(500+rand.Int31n(1000)) * time.Millisecond)
		}
	}
}

func (s *EsConceptSearchServiceTestSuite) TestSuggestConceptByTextAndTypeInvalidAutocompleteType() {
	service := NewEsConceptSearchService(testIndexName, 10, 10, 2)
	service.SetElasticClient(s.ec)

	_, err := service.SuggestConceptByTextAndType("test", ftOrganisationType)
	assert.EqualError(s.T(), err, ErrInvalidConceptTypeForAutocompleteByType.Error(), "error response")
}

func (s *EsConceptSearchServiceTestSuite) TestSuggestAuthorsByText() {
>>>>>>> 9eefef03
	service := NewEsConceptSearchService(testIndexName, 10, 10, 2)
	service.SetElasticClient(s.ec)

	_, err := service.SuggestConceptByTextAndTypes("test", []string{})
	assert.EqualError(s.T(), err, errNoConceptTypeParameter.Error(), "expected no concept type parameter error")
}

func (s *EsConceptSearchServiceTestSuite) TestSuggestConceptByTextAndTypeInvalidType() {
	service := NewEsConceptSearchService(testIndexName, 10, 10, 2)
	service.SetElasticClient(s.ec)

	_, err := service.SuggestConceptByTextAndTypes("test", []string{"pippo"})
	assert.EqualError(s.T(), err, fmt.Sprintf(errInvalidConceptTypeFormat, "pippo"), "expected invalid type error")
}

func (s *EsConceptSearchServiceTestSuite) TestSuggestConceptByTextAndTypesNotEnoghtValidTypes() {
	service := NewEsConceptSearchService(testIndexName, 10, 10, 2)
	service.SetElasticClient(s.ec)

	_, err := service.SuggestConceptByTextAndTypes("test", []string{ftOrganisationType, ftLocationType, ftPeopleType})
	assert.EqualError(s.T(), err, errNotSupportedCombinationOfConceptTypes.Error(), "expected error not supported combination of concept types")
}

func (s *EsConceptSearchServiceTestSuite) TestSuggestConceptByTextAndTypesNotValidTypeInCombination() {
	service := NewEsConceptSearchService(testIndexName, 10, 10, 2)
	service.SetElasticClient(s.ec)

	_, err := service.SuggestConceptByTextAndTypes("test", []string{ftOrganisationType, ftLocationType, ftPeopleType, ftBrandType})
	assert.EqualError(s.T(), err, errNotSupportedCombinationOfConceptTypes.Error(), "expected error not supported combination of concept types")
}

func (s *EsConceptSearchServiceTestSuite) TestSuggestConceptByTextAndTypesNotExistingTypeInCombination() {
	service := NewEsConceptSearchService(testIndexName, 10, 10, 2)
	service.SetElasticClient(s.ec)

	_, err := service.SuggestConceptByTextAndTypes("test", []string{ftOrganisationType, ftLocationType, ftPeopleType, "pippo"})
	assert.EqualError(s.T(), err, fmt.Sprintf(errInvalidConceptTypeFormat, "pippo"), "expected error invalid concept type")
}

func (s *EsConceptSearchServiceTestSuite) TestSuggestConceptByTextAndTypesWithBoost() {
	service := NewEsConceptSearchService(testIndexName, 10, 10, 2)
	service.SetElasticClient(s.ec)

	concepts, err := service.SuggestConceptByTextAndTypesWithBoost("test", []string{ftPeopleType}, "authors")
	assert.NoError(s.T(), err, "expected no error for ES read")
	assert.Len(s.T(), concepts, 8, "there should be eight results")

	for i, concept := range concepts {
		assert.Equal(s.T(), ftPeopleType, concept.ConceptType)
		if i < 4 {
			require.NotNil(s.T(), concept.IsFTAuthor)
			assert.True(s.T(), *concept.IsFTAuthor)
		} else {
			assert.Nil(s.T(), concept.IsFTAuthor)
		}
	}
}

func (s *EsConceptSearchServiceTestSuite) TestSuggestConceptByTextAndTypesWithBoostRestrictedSize() {
	service := NewEsConceptSearchService(testIndexName, 10, 1, 2)
	service.SetElasticClient(s.ec)

	concepts, err := service.SuggestConceptByTextAndTypesWithBoost("test", []string{ftPeopleType}, "authors")
	assert.NoError(s.T(), err, "expected no error for ES read")
	assert.Len(s.T(), concepts, 1, "there should be one results")
}

func (s *EsConceptSearchServiceTestSuite) TestSuggestConceptByTextAndTypesWithBoostNoInputText() {
	service := NewEsConceptSearchService(testIndexName, 10, 10, 2)
	service.SetElasticClient(s.ec)

	concepts, err := service.SuggestConceptByTextAndTypesWithBoost("", []string{ftPeopleType}, "authors")
	assert.EqualError(s.T(), err, errEmptyTextParameter.Error())
	assert.Nil(s.T(), concepts)
}

func (s *EsConceptSearchServiceTestSuite) TestSuggestConceptByTextAndTypesWithBoostNoTypes() {
	service := NewEsConceptSearchService(testIndexName, 10, 10, 2)
	service.SetElasticClient(s.ec)

	concepts, err := service.SuggestConceptByTextAndTypesWithBoost("test", []string{}, "authors")
	assert.EqualError(s.T(), err, errNoConceptTypeParameter.Error())
	assert.Nil(s.T(), concepts)
}

func (s *EsConceptSearchServiceTestSuite) TestSuggestConceptByTextAndTypesWithBoostMultipleTypes() {
	service := NewEsConceptSearchService(testIndexName, 10, 10, 2)
	service.SetElasticClient(s.ec)

	concepts, err := service.SuggestConceptByTextAndTypesWithBoost("test", []string{ftPeopleType, ftLocationType}, "authors")
	assert.EqualError(s.T(), err, errNotSupportedCombinationOfConceptTypes.Error())
	assert.Nil(s.T(), concepts)
}

func (s *EsConceptSearchServiceTestSuite) TestSuggestConceptByTextAndTypesWithInvalidBoost() {
	service := NewEsConceptSearchService(testIndexName, 10, 10, 2)
	service.SetElasticClient(s.ec)

	concepts, err := service.SuggestConceptByTextAndTypesWithBoost("test", []string{ftPeopleType}, "pluto")
	assert.EqualError(s.T(), err, errInvalidBoostTypeParameter.Error())
	assert.Nil(s.T(), concepts)
}

func (s *EsConceptSearchServiceTestSuite) TestSuggestConceptByTextAndTypesWithBoostNoESConnection() {
	service := NewEsConceptSearchService(testIndexName, 10, 10, 2)

	concepts, err := service.SuggestConceptByTextAndTypesWithBoost("test", []string{ftPeopleType}, "authors")
	assert.EqualError(s.T(), err, ErrNoElasticClient.Error())
	assert.Nil(s.T(), concepts)
}

func (s *EsConceptSearchServiceTestSuite) TestSuggestConceptByTextAndTypesWithBoostInvalidConceptType() {
	service := NewEsConceptSearchService(testIndexName, 10, 10, 2)

	concepts, err := service.SuggestConceptByTextAndTypesWithBoost("test", []string{ftGenreType}, "authors")
	assert.EqualError(s.T(), err, fmt.Sprintf(errInvalidConceptTypeFormat, ftGenreType))
	assert.Nil(s.T(), concepts)
}

func (s *EsConceptSearchServiceTestSuite) TestAutocompletionResultSize() {
	service := NewEsConceptSearchService(testIndexName, 10, 3, 2)
	service.SetElasticClient(s.ec)
	concepts, err := service.SuggestConceptByTextAndTypes("test", []string{ftBrandType})
	assert.NoError(s.T(), err, "expected no error for ES read")
	assert.Len(s.T(), concepts, 3, "there should be three results")
	for _, c := range concepts {
		assert.Equal(s.T(), ftBrandType, c.ConceptType, "Results should be of type FT Brand")
	}
}

func (s *EsConceptSearchServiceTestSuite) TestSuggestConceptByTextAndMultipleType() {
	service := NewEsConceptSearchService(testIndexName, 20, 20, 2)
	service.SetElasticClient(s.ec)

	types := []string{ftLocationType, ftOrganisationType, ftPeopleType, ftTopicType}
	concepts, err := service.SuggestConceptByTextAndTypes("test", types)
	assert.NoError(s.T(), err, "expected no error for ES read")
	assert.Len(s.T(), concepts, 13, "there should be thirteen results")
	counts := map[string]int{}
	for _, c := range concepts {
		i := counts[c.ConceptType]
		counts[c.ConceptType] = i + 1
	}

	assert.Equal(s.T(), 8, counts[ftPeopleType], "people")
	assert.Equal(s.T(), 1, counts[ftOrganisationType], "organisations")
	assert.Equal(s.T(), 2, counts[ftLocationType], "locations")
	assert.Equal(s.T(), 2, counts[ftTopicType], "topics")
}<|MERGE_RESOLUTION|>--- conflicted
+++ resolved
@@ -36,11 +36,7 @@
 )
 
 func TestNoElasticClient(t *testing.T) {
-<<<<<<< HEAD
 	service := NewEsConceptSearchService("test", 50, 10, 2)
-=======
-	service := esConceptSearchService{nil, "test", 50, 10, map[string]struct{}{}, &sync.RWMutex{}, nil, 5 * time.Minute, 2, &sync.RWMutex{}}
->>>>>>> 9eefef03
 
 	_, err := service.FindAllConceptsByType(ftGenreType)
 	assert.EqualError(t, err, ErrNoElasticClient.Error(), "error response")
@@ -240,20 +236,9 @@
 
 func (s *EsConceptSearchServiceTestSuite) TestSuggestConceptByTextAndType() {
 	service := NewEsConceptSearchService(testIndexName, 10, 10, 2)
-	service.mappingRefreshInterval = time.Second
-	service.SetElasticClient(s.ec)
-
-<<<<<<< HEAD
-	concepts, err := service.SuggestConceptByTextAndTypes("test", []string{ftBrandType})
-	assert.NoError(s.T(), err, "expected no error for ES read")
-	assert.Len(s.T(), concepts, 4, "there should be four results")
-	for _, c := range concepts {
-		assert.Equal(s.T(), ftBrandType, c.ConceptType, "Results should be of type FT Brand")
-	}
-}
-
-func (s *EsConceptSearchServiceTestSuite) TestSuggestConceptByTextAndTypesMissingTypes() {
-=======
+	service.(*esConceptSearchService).mappingRefreshInterval = time.Second
+	service.SetElasticClient(s.ec)
+
 	// for short test, run once and don't sleep
 	// otherwise, repeat 5 times with random sleep between 500 and 1500 ms each time
 	// to prove the read and write (refresh) goroutines interact safely with each other
@@ -262,7 +247,7 @@
 		iterations = 1
 	}
 	for i := 0; i < iterations; i++ {
-		concepts, err := service.SuggestConceptByTextAndType("test", ftBrandType)
+		concepts, err := service.SuggestConceptByTextAndTypes("test", []string{ftBrandType})
 		assert.NoError(s.T(), err, "expected no error for ES read")
 		assert.Len(s.T(), concepts, 4, "there should be four results")
 		for _, c := range concepts {
@@ -279,12 +264,11 @@
 	service := NewEsConceptSearchService(testIndexName, 10, 10, 2)
 	service.SetElasticClient(s.ec)
 
-	_, err := service.SuggestConceptByTextAndType("test", ftOrganisationType)
-	assert.EqualError(s.T(), err, ErrInvalidConceptTypeForAutocompleteByType.Error(), "error response")
-}
-
-func (s *EsConceptSearchServiceTestSuite) TestSuggestAuthorsByText() {
->>>>>>> 9eefef03
+	_, err := service.SuggestConceptByTextAndTypes("test", []string{ftOrganisationType})
+	assert.EqualError(s.T(), err, errInvalidConceptTypeForAutocompleteByType.Error(), "error response")
+}
+
+func (s *EsConceptSearchServiceTestSuite) TestSuggestConceptByTextAndTypesMissingTypes() {
 	service := NewEsConceptSearchService(testIndexName, 10, 10, 2)
 	service.SetElasticClient(s.ec)
 
