package service

import (
	"context"
	"encoding/json"
	"errors"
	"fmt"
	"sort"
	"sync"

	log "github.com/Sirupsen/logrus"
	"gopkg.in/olivere/elastic.v5"
)

var (
	ErrNoElasticClient    = errors.New("no ElasticSearch client available")
	ErrInvalidConceptType = errors.New("invalid concept type")
	ErrEmptyTextParameter = errors.New("empty text parameter")
)

type ConceptSearchService interface {
	FindAllConceptsByType(conceptType string) ([]Concept, error)
	SuggestConceptByTextAndType(textQuery string, conceptType string) ([]Concept, error)
}

type esConceptSearchService struct {
	esClient   *elastic.Client
	index      string
	clientLock *sync.RWMutex
}

func NewEsConceptSearchService(index string) *esConceptSearchService {
	return &esConceptSearchService{
		index:      index,
		clientLock: &sync.RWMutex{},
	}
}

func (s *esConceptSearchService) checkElasticClient() error {
	if s.elasticClient() == nil {
		return ErrNoElasticClient
	}

	return nil
}

func (s *esConceptSearchService) FindAllConceptsByType(conceptType string) ([]Concept, error) {
	t := esType(conceptType)
	if t == "" {
		return nil, ErrInvalidConceptType
	}

	if err := s.checkElasticClient(); err != nil {
		return nil, err
	}

	result, err := s.esClient.Search(s.index).Type(t).Size(50).Do(context.Background())
	if err != nil {
		log.Errorf("error: %v", err)
		return nil, err
	}

	concepts := searchResultToConcepts(result)
	sort.Sort(concepts)
	return concepts, nil
}

func searchResultToConcepts(result *elastic.SearchResult) Concepts {
	concepts := Concepts{}
	for _, c := range result.Hits.Hits {
		concept, err := transformToConcept(c.Source, c.Type)
		if err != nil {
			log.Warnf("unmarshallable response from ElasticSearch: %v", err)
			continue
		}
		concepts = append(concepts, concept)
	}

	return concepts
}

func suggestResultToConcepts(result *elastic.SearchResult) Concepts {
	concepts := Concepts{}
	for _, c := range result.Suggest["conceptSuggestion"][0].Options {
		concept, err := transformToConcept(c.Source, c.Type)
		if err != nil {
			log.Warnf("unmarshallable response from ElasticSearch: %v", err)
			continue
		}
		concepts = append(concepts, concept)
	}
	return concepts
}

func transformToConcept(source *json.RawMessage, esType string) (Concept, error) {
	esConcept := EsConceptModel{}
	err := json.Unmarshal(*source, &esConcept)
	if err != nil {
		return Concept{}, err
	}

	return ConvertToSimpleConcept(esConcept, esType), nil
}

func (s *esConceptSearchService) SuggestConceptByTextAndType(textQuery string, conceptType string) ([]Concept, error) {
	if textQuery == "" {
		return nil, ErrEmptyTextParameter
	}

	t := esType(conceptType)
	if t == "" {
		return nil, ErrInvalidConceptType
	}

	if err := s.checkElasticClient(); err != nil {
		return nil, err
	}

	typeContext := elastic.NewSuggesterCategoryQuery("typeContext", t)
	completionSuggester := elastic.NewCompletionSuggester("conceptSuggestion").Text(textQuery).Field("prefLabel.completionByContext").ContextQuery(typeContext).Size(50)
	result, err := s.esClient.Search(s.index).Suggester(completionSuggester).Do(context.Background())
	if err != nil {
		log.Errorf("error: %v", err)
		return nil, err
	}

	concepts := suggestResultToConcepts(result)
	return concepts, nil
}

<<<<<<< HEAD
func (s *esConceptSearchService) SuggestAuthorsByText(textQuery string) ([]Concept, error) {
	if textQuery == "" {
		return nil, ErrEmptyTextParameter
	}

	if err := s.checkElasticClient(); err != nil {
		return nil, err
	}

	suggestionQuery := `{"suggest":{"conceptSuggestion":{"text":"%s","completion":{"field":"prefLabel.authorCompletionByContext","size":50,"contexts":{"authorContext":[{"context":"true","boost":2}],"typeContext":[{"context":"people"}]}}}}}`
	formattedQuery := fmt.Sprintf(suggestionQuery, textQuery)

	rawQuery := make(map[string]interface{})
	err := json.Unmarshal([]byte(formattedQuery), &rawQuery)
	if err != nil {
		log.Errorf("error: %v", err)
		return nil, err
	}

	result, err := s.esClient.Search(s.index).Source(rawQuery).Do(context.Background())
	if err != nil {
		log.Errorf("error: %v", err)
		return nil, err
	}

	concepts := suggestResultToConcepts(result)
	return concepts, nil
=======
func (s *esConceptSearchService) SetElasticClient(client *elastic.Client) {
	s.clientLock.Lock()
	defer s.clientLock.Unlock()
	s.esClient = client
}

func (s *esConceptSearchService) elasticClient() *elastic.Client {
	s.clientLock.RLock()
	defer s.clientLock.RUnlock()
	return s.esClient
>>>>>>> d12a2280
}<|MERGE_RESOLUTION|>--- conflicted
+++ resolved
@@ -21,6 +21,7 @@
 type ConceptSearchService interface {
 	FindAllConceptsByType(conceptType string) ([]Concept, error)
 	SuggestConceptByTextAndType(textQuery string, conceptType string) ([]Concept, error)
+	SuggestAuthorsByText(textQuery string, conceptType string) ([]Concept, error)
 }
 
 type esConceptSearchService struct {
@@ -128,10 +129,13 @@
 	return concepts, nil
 }
 
-<<<<<<< HEAD
-func (s *esConceptSearchService) SuggestAuthorsByText(textQuery string) ([]Concept, error) {
+func (s *esConceptSearchService) SuggestAuthorsByText(textQuery string, conceptType string) ([]Concept, error) {
 	if textQuery == "" {
 		return nil, ErrEmptyTextParameter
+	}
+
+	if esType(conceptType) != "people" {
+		return nil, ErrInvalidConceptType
 	}
 
 	if err := s.checkElasticClient(); err != nil {
@@ -142,11 +146,7 @@
 	formattedQuery := fmt.Sprintf(suggestionQuery, textQuery)
 
 	rawQuery := make(map[string]interface{})
-	err := json.Unmarshal([]byte(formattedQuery), &rawQuery)
-	if err != nil {
-		log.Errorf("error: %v", err)
-		return nil, err
-	}
+	json.Unmarshal([]byte(formattedQuery), &rawQuery)
 
 	result, err := s.esClient.Search(s.index).Source(rawQuery).Do(context.Background())
 	if err != nil {
@@ -156,7 +156,8 @@
 
 	concepts := suggestResultToConcepts(result)
 	return concepts, nil
-=======
+}
+
 func (s *esConceptSearchService) SetElasticClient(client *elastic.Client) {
 	s.clientLock.Lock()
 	defer s.clientLock.Unlock()
@@ -167,5 +168,4 @@
 	s.clientLock.RLock()
 	defer s.clientLock.RUnlock()
 	return s.esClient
->>>>>>> d12a2280
 }