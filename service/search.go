package service

import (
	"context"
	"encoding/json"
	"errors"
	"sort"
	"sync"
	"time"

	log "github.com/Sirupsen/logrus"
	"gopkg.in/olivere/elastic.v5"
)

var (
	ErrNoElasticClient                         = errors.New("no ElasticSearch client available")
	ErrInvalidConceptType                      = errors.New("invalid concept type")
	ErrInvalidConceptTypeForAutocompleteByType = errors.New("invalid concept type for this search")
	ErrEmptyTextParameter                      = errors.New("empty text parameter")
)

type ConceptSearchService interface {
	FindAllConceptsByType(conceptType string) ([]Concept, error)
	SuggestConceptByTextAndType(textQuery string, conceptType string) ([]Concept, error)
	SuggestAuthorsByText(textQuery string, conceptType string) ([]Concept, error)
	SuggestConceptByText(textQuery string) ([]Concept, error)
}

type esConceptSearchService struct {
	esClient               *elastic.Client
	index                  string
	maxSearchResults       int
	maxAutoCompleteResults int
	autoCompleteByType     map[string]struct{}
<<<<<<< HEAD
	mappingRefreshTicker   *time.Ticker
=======
	autoCompleteTypesLock  *sync.RWMutex
	mappingRefreshTicker   *time.Ticker
	mappingRefreshInterval time.Duration
>>>>>>> 9eefef03
	authorsBoost           int
	clientLock             *sync.RWMutex
}

func NewEsConceptSearchService(index string, maxSearchResults int, maxAutoCompleteResults int, authorsBoost int) *esConceptSearchService {
	return &esConceptSearchService{index: index,
		maxSearchResults:       maxSearchResults,
		maxAutoCompleteResults: maxAutoCompleteResults,
		autoCompleteByType:     make(map[string]struct{}),
<<<<<<< HEAD
=======
		autoCompleteTypesLock:  &sync.RWMutex{},
		mappingRefreshInterval: 5 * time.Minute,
>>>>>>> 9eefef03
		authorsBoost:           authorsBoost,
		clientLock:             &sync.RWMutex{}}
}

func (s *esConceptSearchService) checkElasticClient() error {
	if s.elasticClient() == nil {
		return ErrNoElasticClient
	}

	return nil
}

func (s *esConceptSearchService) FindAllConceptsByType(conceptType string) ([]Concept, error) {
	t := esType(conceptType)
	if t == "" {
		return nil, ErrInvalidConceptType
	}

	if err := s.checkElasticClient(); err != nil {
		return nil, err
	}

	result, err := s.esClient.Search(s.index).Type(t).Size(s.maxSearchResults).Do(context.Background())
	if err != nil {
		log.Errorf("error: %v", err)
		return nil, err
	}

	concepts := searchResultToConcepts(result)
	sort.Sort(concepts)
	return concepts, nil
}

func searchResultToConcepts(result *elastic.SearchResult) Concepts {
	concepts := Concepts{}
	for _, c := range result.Hits.Hits {
		concept, err := transformToConcept(c.Source, c.Type)
		if err != nil {
			log.Warnf("unmarshallable response from ElasticSearch: %v", err)
			continue
		}
		concepts = append(concepts, concept)
	}

	return concepts
}

func suggestResultToConcepts(result *elastic.SearchResult) Concepts {
	concepts := Concepts{}
	for _, c := range result.Suggest["conceptSuggestion"][0].Options {
		concept, err := transformToConcept(c.Source, c.Type)
		if err != nil {
			log.Warnf("unmarshallable response from ElasticSearch: %v", err)
			continue
		}
		concepts = append(concepts, concept)
	}
	return concepts
}

func transformToConcept(source *json.RawMessage, esType string) (Concept, error) {
	esConcept := EsConceptModel{}
	err := json.Unmarshal(*source, &esConcept)
	if err != nil {
		return Concept{}, err
	}

	return ConvertToSimpleConcept(esConcept, esType), nil
}

func (s *esConceptSearchService) SuggestConceptByTextAndType(textQuery string, conceptType string) ([]Concept, error) {
	if textQuery == "" {
		return nil, ErrEmptyTextParameter
	}

	if err := s.checkElasticClient(); err != nil {
		return nil, err
	}

	t := esType(conceptType)
	if t == "" {
		return nil, ErrInvalidConceptType
	}
<<<<<<< HEAD
	if _, found := s.autoCompleteByType[t]; !found {
=======
	if !s.isAutoCompleteType(t) {
>>>>>>> 9eefef03
		return nil, ErrInvalidConceptTypeForAutocompleteByType
	}

	typeContext := elastic.NewSuggesterCategoryQuery("typeContext", t)
	completionSuggester := elastic.NewCompletionSuggester("conceptSuggestion").Text(textQuery).Field("prefLabel.completionByContext").ContextQuery(typeContext).Size(s.maxAutoCompleteResults)
	result, err := s.esClient.Search(s.index).Suggester(completionSuggester).Do(context.Background())
	if err != nil {
		log.Errorf("error: %v", err)
		return nil, err
	}

	concepts := suggestResultToConcepts(result)
	return concepts, nil
}

func (s *esConceptSearchService) isAutoCompleteType(t string) bool {
	s.autoCompleteTypesLock.RLock()
	defer s.autoCompleteTypesLock.RUnlock()

	_, found := s.autoCompleteByType[t]
	return found
}

func (s *esConceptSearchService) SuggestAuthorsByText(textQuery string, conceptType string) ([]Concept, error) {
	if textQuery == "" {
		return nil, ErrEmptyTextParameter
	}

	if esType(conceptType) != "people" {
		return nil, ErrInvalidConceptType
	}

	if err := s.checkElasticClient(); err != nil {
		return nil, err
	}

	typeContext := elastic.NewSuggesterCategoryQuery("typeContext", "people")
	authorContext := elastic.NewSuggesterCategoryQuery("authorContext").ValueWithBoost("true", s.authorsBoost)

	completionSuggester := elastic.NewCompletionSuggester("conceptSuggestion").Text(textQuery).Field("prefLabel.authorCompletionByContext").ContextQueries(typeContext, authorContext).Size(s.maxAutoCompleteResults)

	result, err := s.esClient.Search(s.index).Suggester(completionSuggester).Do(context.Background())
	if err != nil {
		log.Errorf("error: %v", err)
		return nil, err
	}

	concepts := suggestResultToConcepts(result)
	return concepts, nil
}

func (s *esConceptSearchService) SuggestConceptByText(textQuery string) ([]Concept, error) {
	if textQuery == "" {
		return nil, ErrEmptyTextParameter
	}

	if err := s.checkElasticClient(); err != nil {
		return nil, err
	}

	completionSuggester := elastic.NewCompletionSuggester("conceptSuggestion").Text(textQuery).Field("prefLabel.mentionsCompletion").Size(s.maxAutoCompleteResults)
	result, err := s.esClient.Search(s.index).Suggester(completionSuggester).Do(context.Background())
	if err != nil {
		log.Errorf("error: %v", err)
		return nil, err
	}

	concepts := suggestResultToConcepts(result)
	return concepts, nil
}

func (s *esConceptSearchService) SetElasticClient(client *elastic.Client) {
	s.clientLock.Lock()
	defer s.clientLock.Unlock()
	s.esClient = client

	if s.mappingRefreshTicker != nil {
		s.mappingRefreshTicker.Stop()
	}

	s.initMappings(client)
<<<<<<< HEAD
	s.mappingRefreshTicker = time.NewTicker(5 * time.Minute)
=======
	s.mappingRefreshTicker = time.NewTicker(s.mappingRefreshInterval)
>>>>>>> 9eefef03
	go func() {
		for range s.mappingRefreshTicker.C {
			s.initMappings(client)
		}
	}()
}

func (s *esConceptSearchService) elasticClient() *elastic.Client {
	s.clientLock.RLock()
	defer s.clientLock.RUnlock()
	return s.esClient
}

func (s *esConceptSearchService) initMappings(client *elastic.Client) {
<<<<<<< HEAD
=======
	s.autoCompleteTypesLock.Lock()
	defer s.autoCompleteTypesLock.Unlock()

>>>>>>> 9eefef03
	s.autoCompleteByType = make(map[string]struct{})

	mapping := elastic.NewIndicesGetFieldMappingService(client)
	m, err := mapping.Index(s.index).Field("prefLabel").Do(context.Background())

	if err != nil {
		log.Errorf("unable to read ES mappings: %v", err)
		return
	}

	if len(m) != 1 {
		log.Errorf("mappings for index are unexpected size: %v", len(m))
		return
	}

	for _, v := range m {
		for conceptType, fields := range v.(map[string]interface{})["mappings"].(map[string]interface{}) {
			prefLabelFields := fields.(map[string]interface{})["prefLabel"].(map[string]interface{})["mapping"].(map[string]interface{})["prefLabel"].(map[string]interface{})["fields"].(map[string]interface{})
			if _, hasContextCompletion := prefLabelFields["completionByContext"]; hasContextCompletion {
				s.autoCompleteByType[conceptType] = struct{}{}
			}
		}
	}

	log.Infof("autocomplete by type: %v", s.autoCompleteByType)
}<|MERGE_RESOLUTION|>--- conflicted
+++ resolved
@@ -32,13 +32,9 @@
 	maxSearchResults       int
 	maxAutoCompleteResults int
 	autoCompleteByType     map[string]struct{}
-<<<<<<< HEAD
-	mappingRefreshTicker   *time.Ticker
-=======
 	autoCompleteTypesLock  *sync.RWMutex
 	mappingRefreshTicker   *time.Ticker
 	mappingRefreshInterval time.Duration
->>>>>>> 9eefef03
 	authorsBoost           int
 	clientLock             *sync.RWMutex
 }
@@ -48,11 +44,8 @@
 		maxSearchResults:       maxSearchResults,
 		maxAutoCompleteResults: maxAutoCompleteResults,
 		autoCompleteByType:     make(map[string]struct{}),
-<<<<<<< HEAD
-=======
 		autoCompleteTypesLock:  &sync.RWMutex{},
 		mappingRefreshInterval: 5 * time.Minute,
->>>>>>> 9eefef03
 		authorsBoost:           authorsBoost,
 		clientLock:             &sync.RWMutex{}}
 }
@@ -136,11 +129,7 @@
 	if t == "" {
 		return nil, ErrInvalidConceptType
 	}
-<<<<<<< HEAD
-	if _, found := s.autoCompleteByType[t]; !found {
-=======
 	if !s.isAutoCompleteType(t) {
->>>>>>> 9eefef03
 		return nil, ErrInvalidConceptTypeForAutocompleteByType
 	}
 
@@ -222,11 +211,7 @@
 	}
 
 	s.initMappings(client)
-<<<<<<< HEAD
-	s.mappingRefreshTicker = time.NewTicker(5 * time.Minute)
-=======
 	s.mappingRefreshTicker = time.NewTicker(s.mappingRefreshInterval)
->>>>>>> 9eefef03
 	go func() {
 		for range s.mappingRefreshTicker.C {
 			s.initMappings(client)
@@ -241,12 +226,9 @@
 }
 
 func (s *esConceptSearchService) initMappings(client *elastic.Client) {
-<<<<<<< HEAD
-=======
 	s.autoCompleteTypesLock.Lock()
 	defer s.autoCompleteTypesLock.Unlock()
 
->>>>>>> 9eefef03
 	s.autoCompleteByType = make(map[string]struct{})
 
 	mapping := elastic.NewIndicesGetFieldMappingService(client)
