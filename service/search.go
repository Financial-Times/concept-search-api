--- conflicted
+++ resolved
@@ -189,21 +189,14 @@
 
 	aliasesExactMatchShouldQuery := elastic.NewMatchQuery("aliases.exact_match", textQuery).Boost(0.65) // Also boost if an alias matches exactly, but this should not precede exact matched prefLabels
 
-	topicsBoost := elastic.NewTermQuery("_type", "topics").Boost(1.5)
-	locationBoost := elastic.NewTermQuery("_type", "locations").Boost(0.25)
-	peopleBoost := elastic.NewTermQuery("_type", "people").Boost(0.1)
-
-	filters := []elastic.Query{}
-	typeFilter := elastic.NewTermsQuery("_type", toTerms(esTypes)...) // filter by type
-	filters = append(filters, typeFilter)
-
-<<<<<<< HEAD
+	filters := []elastic.Query{
+		elastic.NewTermsQuery("_type", toTerms(esTypes)...), // filter by type
+	}
+
 	// by default (include_deprecated is false) the deprecated entities are excluded
 	if !includeDeprecated {
 		filters = append(filters, excludeDeprecatedFilterQ())
 	}
-=======
->>>>>>> 23c5dfd1
 	shouldMatch := []elastic.Query{termMatchQuery, exactMatchQuery, aliasesExactMatchShouldQuery, topicsBoost, locationBoost, peopleBoost}
 
 	if boostType != "" {
