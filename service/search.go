package service

import (
	"context"
	"encoding/json"
	"errors"
	"fmt"
	"sort"
	"sync"
	"time"

	log "github.com/Sirupsen/logrus"
	"gopkg.in/olivere/elastic.v5"
)

type InputError struct {
	msg string
}

func NewInputError(msg string) InputError {
	return InputError{msg}
}

func NewInputErrorf(format string, args ...interface{}) InputError {
	return InputError{fmt.Sprintf(format, args...)}
}

func (e InputError) Error() string {
	return e.msg
}

var (
	ErrNoElasticClient                         = errors.New("no ElasticSearch client available")
	errNoConceptTypeParameter                  = NewInputError("no concept type specified")
	errInvalidConceptTypeFormat                = "invalid concept type %v"
	errInvalidConceptTypeForAutocompleteByType = NewInputError("invalid concept type for this search")
	errEmptyTextParameter                      = NewInputError("empty text parameter")
	errNotSupportedCombinationOfConceptTypes   = NewInputError("the combination of concept types is not supported")
	errInvalidBoostTypeParameter               = NewInputError("invalid boost type")
	mentionTypes                               = []string{"http://www.ft.com/ontology/person/Person", "http://www.ft.com/ontology/organisation/Organisation", "http://www.ft.com/ontology/Location", "http://www.ft.com/ontology/Topic"}
)

type ConceptSearchService interface {
	SetElasticClient(client *elastic.Client)
	FindAllConceptsByType(conceptType string) ([]Concept, error)
	SuggestConceptByTextAndTypes(textQuery string, conceptTypes []string) ([]Concept, error)
	SuggestConceptByTextAndTypesWithBoost(textQuery string, conceptTypes []string, boostType string) ([]Concept, error)
	SearchConceptByTextAndTypes(textQuery string, conceptTypes []string) ([]Concept, error)
}

type esConceptSearchService struct {
	esClient               *elastic.Client
	index                  string
	maxSearchResults       int
	maxAutoCompleteResults int
	autoCompleteTypes      *typeSet
	mentionTypes           *typeSet
	mappingRefreshTicker   *time.Ticker
	mappingRefreshInterval time.Duration
	authorsBoost           int
	clientLock             *sync.RWMutex
}

func NewEsConceptSearchService(index string, maxSearchResults int, maxAutoCompleteResults int, authorsBoost int) ConceptSearchService {
	return &esConceptSearchService{
		index:                  index,
		maxSearchResults:       maxSearchResults,
		maxAutoCompleteResults: maxAutoCompleteResults,
		autoCompleteTypes:      newTypeSet(),
		mentionTypes:           newTypeSet(),
		mappingRefreshInterval: 5 * time.Minute,
		authorsBoost:           authorsBoost,
		clientLock:             &sync.RWMutex{},
	}
}

func (s *esConceptSearchService) checkElasticClient() error {
	if s.elasticClient() == nil {
		return ErrNoElasticClient
	}

	return nil
}

func (s *esConceptSearchService) FindAllConceptsByType(conceptType string) ([]Concept, error) {
	t := esType(conceptType)
	if t == "" {
		return nil, NewInputErrorf(errInvalidConceptTypeFormat, conceptType)
	}

	if err := s.checkElasticClient(); err != nil {
		return nil, err
	}

	result, err := s.esClient.Search(s.index).Type(t).Size(s.maxSearchResults).Do(context.Background())
	if err != nil {
		log.Errorf("error: %v", err)
		return nil, err
	}

	concepts := searchResultToConcepts(result)
	sort.Sort(concepts)
	return concepts, nil
}

func searchResultToConcepts(result *elastic.SearchResult) Concepts {
	concepts := Concepts{}
	for _, c := range result.Hits.Hits {
		concept, err := transformToConcept(c.Source)
		if err != nil {
			log.Warnf("unmarshallable response from ElasticSearch: %v", err)
			continue
		}
		concepts = append(concepts, concept)
	}

	return concepts
}

<<<<<<< HEAD
func suggestResultToConcepts(result *elastic.SearchResult) Concepts {
	concepts := Concepts{}
	for _, c := range result.Suggest["conceptSuggestion"][0].Options {
		concept, err := transformToConcept(c.Source)
		if err != nil {
			log.Warnf("unmarshallable response from ElasticSearch: %v", err)
			continue
		}
		concepts = append(concepts, concept)
	}
	return concepts
}

func transformToConcept(source *json.RawMessage) (Concept, error) {
=======
func transformToConcept(source *json.RawMessage, esType string) (Concept, error) {
>>>>>>> a1c11c8a
	esConcept := EsConceptModel{}
	err := json.Unmarshal(*source, &esConcept)
	if err != nil {
		return Concept{}, err
	}

	return ConvertToSimpleConcept(esConcept), nil
}

func (s *esConceptSearchService) isAutoCompleteType(t string) bool {
	return s.autoCompleteTypes.contains(t)
}

func (s *esConceptSearchService) SearchConceptByTextAndTypes(textQuery string, conceptTypes []string) ([]Concept, error) {
	if textQuery == "" {
		return nil, errEmptyTextParameter
	}

	if len(conceptTypes) == 0 {
		return nil, errNoConceptTypeParameter
	}
	if err := s.checkElasticClient(); err != nil {
		return nil, err
	}

	return s.searchConceptsForMultipleTypes(textQuery, conceptTypes)
}

func (s *esConceptSearchService) searchConceptsForMultipleTypes(textQuery string, conceptTypes []string) ([]Concept, error) {
	esTypes, err := validateAndConvertToEsTypes(conceptTypes)
	if err != nil {
		return nil, err
	}

	textMatch := elastic.NewMatchQuery("prefLabel.edge_ngram", textQuery)
	exactMatchQuery := elastic.NewMatchQuery("prefLabel", textQuery).Boost(0.1)
	mentionsFilter := elastic.NewTermsQuery("_type", toTerms(esTypes)...)
	mentionsQuery := elastic.NewBoolQuery().Must(textMatch).Should(exactMatchQuery).Filter(mentionsFilter).Boost(1)

	result, err := s.esClient.Search(s.index).Size(s.maxAutoCompleteResults).Query(mentionsQuery).SearchType("dfs_query_then_fetch").Do(context.Background())
	if err != nil {
		log.Errorf("error: %v", err)
		return nil, err
	}

	concepts := searchResultToConcepts(result)
	return concepts, nil
}

func validateAndConvertToEsTypes(conceptTypes []string) ([]string, error) {
	esTypes := make([]string, len(conceptTypes))
	for _, t := range conceptTypes {
		esT := esType(t)
		if esT == "" {
			return esTypes, NewInputErrorf(errInvalidConceptTypeFormat, t)
		}
		esTypes = append(esTypes, esT)
	}
	return esTypes, nil
}

func toTerms(types []string) []interface{} {
	i := make([]interface{}, 0)
	for _, v := range types {
		i = append(i, v)
	}
	return i
}

func (s *esConceptSearchService) SetElasticClient(client *elastic.Client) {
	s.clientLock.Lock()
	defer s.clientLock.Unlock()
	s.esClient = client

	if s.mappingRefreshTicker != nil {
		s.mappingRefreshTicker.Stop()
	}

	s.initMappings(client)
	s.mappingRefreshTicker = time.NewTicker(s.mappingRefreshInterval)
	go func() {
		for range s.mappingRefreshTicker.C {
			s.initMappings(client)
		}
	}()
}

func (s *esConceptSearchService) elasticClient() *elastic.Client {
	s.clientLock.RLock()
	defer s.clientLock.RUnlock()
	return s.esClient
}<|MERGE_RESOLUTION|>--- conflicted
+++ resolved
@@ -117,24 +117,7 @@
 	return concepts
 }
 
-<<<<<<< HEAD
-func suggestResultToConcepts(result *elastic.SearchResult) Concepts {
-	concepts := Concepts{}
-	for _, c := range result.Suggest["conceptSuggestion"][0].Options {
-		concept, err := transformToConcept(c.Source)
-		if err != nil {
-			log.Warnf("unmarshallable response from ElasticSearch: %v", err)
-			continue
-		}
-		concepts = append(concepts, concept)
-	}
-	return concepts
-}
-
 func transformToConcept(source *json.RawMessage) (Concept, error) {
-=======
-func transformToConcept(source *json.RawMessage, esType string) (Concept, error) {
->>>>>>> a1c11c8a
 	esConcept := EsConceptModel{}
 	err := json.Unmarshal(*source, &esConcept)
 	if err != nil {
