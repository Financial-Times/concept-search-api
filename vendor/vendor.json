--- conflicted
+++ resolved
@@ -3,17 +3,14 @@
 	"ignore": "test",
 	"package": [
 		{
-<<<<<<< HEAD
-			"checksumSHA1": "1TT/hwB7xawt/X6xSxgfz4R/ync=",
+			"checksumSHA1": "1Oc3/DfHZZ2pX+OA0cR6lCfxGSY=",
 			"path": "github.com/Financial-Times/api-endpoint",
-			"revision": "5546a1489d034a5a013ff414a0df6f1b670c4a95",
-			"revisionTime": "2017-06-02T14:44:00Z",
-			"version": "0.0.1",
-			"versionExact": "0.0.1"
+			"revision": "d9f326a291cc08362746471b16b3533472b1d4da",
+			"revisionTime": "2017-06-12T09:59:45Z",
+			"version": "0.0.2",
+			"versionExact": "0.0.2"
 		},
 		{
-=======
->>>>>>> 9b35b379
 			"checksumSHA1": "FUhczVSvt/VQAlWfzATo1YLez2E=",
 			"path": "github.com/Financial-Times/go-fthealth/v1a",
 			"revision": "f9074331b3ab48bca0e6d0afc211a673d88ac925",
@@ -26,41 +23,25 @@
 			"revisionTime": "2016-08-03T10:40:03Z"
 		},
 		{
-<<<<<<< HEAD
 			"checksumSHA1": "fqpohN7Qp2qj7TLMbUxh/cK4oH0=",
-=======
-			"checksumSHA1": "lQfsRf7gWYQDNoI3IOZuwNGUwRo=",
->>>>>>> 9b35b379
 			"path": "github.com/Financial-Times/service-status-go/buildinfo",
 			"revision": "3f5199736a3d7ae52394c63aac36834786825e21",
 			"revisionTime": "2016-03-23T11:15:42Z"
 		},
 		{
-<<<<<<< HEAD
 			"checksumSHA1": "2rGNLXdRC3qr5n5ll7BpYt8HCK8=",
-=======
-			"checksumSHA1": "7QAsTdXi/6nTkDhqKy54YIc69d4=",
->>>>>>> 9b35b379
 			"path": "github.com/Financial-Times/service-status-go/gtg",
 			"revision": "3f5199736a3d7ae52394c63aac36834786825e21",
 			"revisionTime": "2016-03-23T11:15:42Z"
 		},
 		{
-<<<<<<< HEAD
 			"checksumSHA1": "973POGyMCoyaKQuIYX2f7EKFwlQ=",
-=======
-			"checksumSHA1": "YxgjuCI4TJyfQujUeQk3V+gypzo=",
->>>>>>> 9b35b379
 			"path": "github.com/Financial-Times/service-status-go/httphandlers",
 			"revision": "3f5199736a3d7ae52394c63aac36834786825e21",
 			"revisionTime": "2016-03-23T11:15:42Z"
 		},
 		{
-<<<<<<< HEAD
 			"checksumSHA1": "ddLGmQTKn5BeEsKYFOGAH33sEfg=",
-=======
-			"checksumSHA1": "I/p6g4/ZiQhlPLRa9fFjzwuevwc=",
->>>>>>> 9b35b379
 			"path": "github.com/Financial-Times/transactionid-utils-go",
 			"revision": "a2b1163e7c2f6c77add74ca2c7fc7422323a2d78",
 			"revisionTime": "2016-02-12T16:38:35Z"
@@ -79,39 +60,18 @@
 			"revisionTime": "2016-09-25T01:54:16Z"
 		},
 		{
-<<<<<<< HEAD
-			"checksumSHA1": "iIUYZyoanCQQTUaWsu8b+iOSPt4=",
-			"path": "github.com/gorilla/context",
-			"revision": "aed02d124ae4a0e94fea4541c8effd05bf0c8296",
-			"revisionTime": "2016-05-25T20:33:19Z"
-		},
-		{
-			"checksumSHA1": "Ek5SW7pswB7YzX1Dr0bTSFCNOtc=",
-			"path": "github.com/gorilla/mux",
-			"revision": "999ef73f5d50979cf6d12afed1726325b63f9570",
-			"revisionTime": "2017-02-23T20:25:54Z"
-		},
-		{
 			"checksumSHA1": "tUGxc7rfX0cmhOOUDhMuAZ9rWsA=",
 			"path": "github.com/hashicorp/go-version",
 			"revision": "03c5bf6be031b6dd45afec16b1cf94fc8938bc77",
 			"revisionTime": "2017-02-02T08:07:59Z"
 		},
 		{
-=======
-			"checksumSHA1": "KJqRW8jfPoHquMAd6FI7x92JxFs=",
-			"path": "github.com/hashicorp/go-version",
-			"revision": "03c5bf6be031b6dd45afec16b1cf94fc8938bc77",
-			"revisionTime": "2017-02-02T08:07:59Z"
-		},
-		{
-			"checksumSHA1": "u6iTu7n+362sfMROLFN7unXGCw4=",
+			"checksumSHA1": "l3yXJ4cwdt3SNkiBktj8C1sBwrY=",
 			"path": "github.com/husobee/vestigo",
 			"revision": "bc768a4cce10c89efc128b1d7b5b1eb66f7f0fab",
 			"revisionTime": "2017-05-25T14:09:23Z"
 		},
 		{
->>>>>>> 9b35b379
 			"checksumSHA1": "pYoO37aSFZl2uJAXpePBDnGItZc=",
 			"path": "github.com/jawher/mow.cli",
 			"revision": "d3ffbc2f98b83e09dc8efd55ecec75eb5fd656ec",
@@ -137,11 +97,7 @@
 			"revisionTime": "2016-11-28T21:05:44Z"
 		},
 		{
-<<<<<<< HEAD
-			"checksumSHA1": "cKNzpMpci3WUAzXpe+tVnBv2cjE=",
-=======
 			"checksumSHA1": "zmC8/3V4ls53DJlNTKDZwPSC/dA=",
->>>>>>> 9b35b379
 			"path": "github.com/satori/go.uuid",
 			"revision": "5bf94b69c6b68ee1b541973bb8e1144db23a194b",
 			"revisionTime": "2017-03-21T23:07:31Z"
