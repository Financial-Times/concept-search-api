--- conflicted
+++ resolved
@@ -27,11 +27,7 @@
 			"revisionTime": "2017-02-27T12:44:09Z"
 		},
 		{
-<<<<<<< HEAD
-			"checksumSHA1": "Lf3uUXTkKK5DJ37BxQvxO1Fq+K8=",
-=======
-			"checksumSHA1": "DuEyF75v9xaKXfJsCPRdHNOpGZk=",
->>>>>>> dcaf8f26
+			"checksumSHA1": "OFu4xJEIjiI8Suu+j/gabfp+y6Q=",
 			"origin": "github.com/stretchr/testify/vendor/github.com/davecgh/go-spew/spew",
 			"path": "github.com/davecgh/go-spew/spew",
 			"revision": "cbd71e7dd4212e1fd8a2401873da279ebab0dca8",
@@ -87,17 +83,13 @@
 			"revisionTime": "2016-07-22T04:48:03Z"
 		},
 		{
-<<<<<<< HEAD
-			"checksumSHA1": "Q2V7Zs3diLmLfmfbiuLpSxETSuY=",
-=======
-			"checksumSHA1": "ofNmmhhJAxYL1Mh09iq+utdfHIM=",
+			"checksumSHA1": "K0crHygPTP42i1nLKWphSlvOQJw=",
 			"path": "github.com/stretchr/objx",
 			"revision": "1a9d0bb9f541897e62256577b352fdbc1fb4fd94",
 			"revisionTime": "2015-09-28T12:21:52Z"
 		},
 		{
-			"checksumSHA1": "6RKpV2fKzhXl7aay5lelpiPljCY=",
->>>>>>> dcaf8f26
+			"checksumSHA1": "Q2V7Zs3diLmLfmfbiuLpSxETSuY=",
 			"path": "github.com/stretchr/testify/assert",
 			"revision": "976c720a22c8eb4eb6a0b4348ad85ad12491a506",
 			"revisionTime": "2016-09-25T01:54:16Z",
@@ -105,7 +97,7 @@
 			"versionExact": "v1.1.4"
 		},
 		{
-			"checksumSHA1": "wjNVpZHpkT96ygOH5xN4rDfZdjE=",
+			"checksumSHA1": "WGwMB6WljaeGKzuNCX5M4E8LADE=",
 			"path": "github.com/stretchr/testify/mock",
 			"revision": "4d4bfba8f1d1027c4fdbe371823030df51419987",
 			"revisionTime": "2016-09-25T01:54:16Z",
@@ -113,15 +105,15 @@
 			"versionExact": "v1.1.4"
 		},
 		{
-			"checksumSHA1": "oqDuQM/+8vHvSt7f8w7WJfmHqws=",
+			"checksumSHA1": "2PpOCNkWnshDrXeCVH2kp3VHhIM=",
 			"path": "github.com/stretchr/testify/require",
 			"revision": "4d4bfba8f1d1027c4fdbe371823030df51419987",
-            "revisionTime": "2016-09-25T01:54:16Z",
-            "version": "v1.1.4",
-            "versionExact": "v1.1.4"
+			"revisionTime": "2016-09-25T01:54:16Z",
+			"version": "v1.1.4",
+			"versionExact": "v1.1.4"
 		},
 		{
-			"checksumSHA1": "NtqQXT/XuYBUDnOCC0kn4SXilkA=",
+			"checksumSHA1": "Dp8TnT65nINpRF/PrxrgmnYLsyA=",
 			"path": "github.com/stretchr/testify/suite",
 			"revision": "4d4bfba8f1d1027c4fdbe371823030df51419987",
 			"revisionTime": "2016-09-25T01:54:16Z",
@@ -149,7 +141,7 @@
 			"versionExact": "v5.0.38"
 		},
 		{
-			"checksumSHA1": "x+ZyEkEsXKU47ycfEaegO0lxQpc=",
+			"checksumSHA1": "pCApZfp2CeDnWbNVsyzNO62ZUXA=",
 			"path": "gopkg.in/olivere/elastic.v5/uritemplates",
 			"revision": "3f49414dc29d45ba96fde19ba72bc646077dbffd",
 			"revisionTime": "2017-05-15T15:52:10Z",
