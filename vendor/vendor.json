{
	"comment": "",
	"ignore": "test",
	"package": [
		{
			"checksumSHA1": "1Oc3/DfHZZ2pX+OA0cR6lCfxGSY=",
			"path": "github.com/Financial-Times/api-endpoint",
			"revision": "d9f326a291cc08362746471b16b3533472b1d4da",
			"revisionTime": "2017-06-12T09:59:45Z",
			"version": "0.0.2",
			"versionExact": "0.0.2"
		},
      {
			"checksumSHA1": "fNgRM8ZlaDzdvSpuhSdGxEOrWi4=",
			"path": "github.com/Financial-Times/go-fthealth/v1_1",
			"revision": "e7ccca038327a0091303a52445ec1f0fb66cb97b",
			"revisionTime": "2017-05-25T09:50:41Z",
			"version": "0.3.0",
			"versionExact": "0.3.0"
		},
		{
			"checksumSHA1": "zUpINnstJChGK0LAtkt7jBc3RY0=",
			"path": "github.com/Financial-Times/http-handlers-go/httphandlers",
			"revision": "bb69c454da9050fe1c4b92fe1345a01583ee70be",
			"revisionTime": "2016-08-03T10:40:03Z"
		},
		{
			"checksumSHA1": "fqpohN7Qp2qj7TLMbUxh/cK4oH0=",
			"path": "github.com/Financial-Times/service-status-go/buildinfo",
			"revision": "3f5199736a3d7ae52394c63aac36834786825e21",
			"revisionTime": "2016-03-23T11:15:42Z"
		},
		{
			"checksumSHA1": "2rGNLXdRC3qr5n5ll7BpYt8HCK8=",
			"path": "github.com/Financial-Times/service-status-go/gtg",
			"revision": "3f5199736a3d7ae52394c63aac36834786825e21",
			"revisionTime": "2016-03-23T11:15:42Z"
		},
		{
			"checksumSHA1": "973POGyMCoyaKQuIYX2f7EKFwlQ=",
			"path": "github.com/Financial-Times/service-status-go/httphandlers",
			"revision": "3f5199736a3d7ae52394c63aac36834786825e21",
			"revisionTime": "2016-03-23T11:15:42Z"
		},
		{
			"checksumSHA1": "ddLGmQTKn5BeEsKYFOGAH33sEfg=",
			"path": "github.com/Financial-Times/transactionid-utils-go",
			"revision": "a2b1163e7c2f6c77add74ca2c7fc7422323a2d78",
			"revisionTime": "2016-02-12T16:38:35Z"
		},
		{
			"checksumSHA1": "0Tugz8gj9KqqVj6JLkXUA7BXas4=",
			"path": "github.com/Sirupsen/logrus",
			"revision": "0208149b40d863d2c1a2f8fe5753096a9cf2cc8b",
			"revisionTime": "2017-02-27T12:44:09Z"
		},
		{
			"checksumSHA1": "OFu4xJEIjiI8Suu+j/gabfp+y6Q=",
			"origin": "github.com/stretchr/testify/vendor/github.com/davecgh/go-spew/spew",
			"path": "github.com/davecgh/go-spew/spew",
			"revision": "cbd71e7dd4212e1fd8a2401873da279ebab0dca8",
			"revisionTime": "2016-09-25T01:54:16Z"
		},
		{
			"checksumSHA1": "tUGxc7rfX0cmhOOUDhMuAZ9rWsA=",
			"path": "github.com/hashicorp/go-version",
			"revision": "03c5bf6be031b6dd45afec16b1cf94fc8938bc77",
			"revisionTime": "2017-02-02T08:07:59Z"
		},
		{
			"checksumSHA1": "l3yXJ4cwdt3SNkiBktj8C1sBwrY=",
			"path": "github.com/husobee/vestigo",
			"revision": "bc768a4cce10c89efc128b1d7b5b1eb66f7f0fab",
			"revisionTime": "2017-05-25T14:09:23Z"
		},
		{
			"checksumSHA1": "pYoO37aSFZl2uJAXpePBDnGItZc=",
			"path": "github.com/jawher/mow.cli",
			"revision": "d3ffbc2f98b83e09dc8efd55ecec75eb5fd656ec",
			"revisionTime": "2017-02-20T22:51:54Z"
		},
		{
			"checksumSHA1": "ynJSWoF6v+3zMnh9R0QmmG6iGV8=",
			"path": "github.com/pkg/errors",
			"revision": "248dadf4e9068a0b3e79f02ed0a610d935de5302",
			"revisionTime": "2016-10-29T09:36:37Z"
		},
		{
			"checksumSHA1": "zKKp5SZ3d3ycKe4EKMNT0BqAWBw=",
			"origin": "github.com/stretchr/testify/vendor/github.com/pmezard/go-difflib/difflib",
			"path": "github.com/pmezard/go-difflib/difflib",
			"revision": "976c720a22c8eb4eb6a0b4348ad85ad12491a506",
			"revisionTime": "2016-09-25T01:54:16Z"
		},
		{
			"checksumSHA1": "KAzbLjI9MzW2tjfcAsK75lVRp6I=",
			"path": "github.com/rcrowley/go-metrics",
			"revision": "1f30fe9094a513ce4c700b9a54458bbb0c96996c",
			"revisionTime": "2016-11-28T21:05:44Z"
		},
		{
			"checksumSHA1": "zmC8/3V4ls53DJlNTKDZwPSC/dA=",
			"path": "github.com/satori/go.uuid",
			"revision": "5bf94b69c6b68ee1b541973bb8e1144db23a194b",
			"revisionTime": "2017-03-21T23:07:31Z"
		},
		{
			"checksumSHA1": "iy7TNc01LWFOGwRwD6v0iDRqtLU=",
			"path": "github.com/smartystreets/go-aws-auth",
			"revision": "2043e6d0bb7e4c18464a7bba562acbe482e3cabd",
			"revisionTime": "2016-07-22T04:48:03Z"
		},
		{
			"checksumSHA1": "K0crHygPTP42i1nLKWphSlvOQJw=",
			"path": "github.com/stretchr/objx",
			"revision": "1a9d0bb9f541897e62256577b352fdbc1fb4fd94",
			"revisionTime": "2015-09-28T12:21:52Z"
		},
		{
			"checksumSHA1": "Q2V7Zs3diLmLfmfbiuLpSxETSuY=",
			"path": "github.com/stretchr/testify/assert",
			"revision": "976c720a22c8eb4eb6a0b4348ad85ad12491a506",
			"revisionTime": "2016-09-25T01:54:16Z",
			"version": "v1.1.4",
			"versionExact": "v1.1.4"
		},
		{
			"checksumSHA1": "WGwMB6WljaeGKzuNCX5M4E8LADE=",
			"path": "github.com/stretchr/testify/mock",
			"revision": "4d4bfba8f1d1027c4fdbe371823030df51419987",
			"revisionTime": "2016-09-25T01:54:16Z",
			"version": "v1.1.4",
			"versionExact": "v1.1.4"
		},
		{
			"checksumSHA1": "2PpOCNkWnshDrXeCVH2kp3VHhIM=",
			"path": "github.com/stretchr/testify/require",
			"revision": "4d4bfba8f1d1027c4fdbe371823030df51419987",
			"revisionTime": "2016-09-25T01:54:16Z",
			"version": "v1.1.4",
			"versionExact": "v1.1.4"
		},
		{
			"checksumSHA1": "Dp8TnT65nINpRF/PrxrgmnYLsyA=",
			"path": "github.com/stretchr/testify/suite",
			"revision": "4d4bfba8f1d1027c4fdbe371823030df51419987",
			"revisionTime": "2016-09-25T01:54:16Z",
			"version": "v1.1.4",
			"versionExact": "v1.1.4"
		},
		{
			"checksumSHA1": "Y+HGqEkYM15ir+J93MEaHdyFy0c=",
			"path": "golang.org/x/net/context",
			"revision": "10c134ea0df15f7e34d789338c7a2d76cc7a3ab9",
			"revisionTime": "2017-02-23T22:05:28Z"
		},
		{
			"checksumSHA1": "WHc3uByvGaMcnSoI21fhzYgbOgg=",
			"path": "golang.org/x/net/context/ctxhttp",
			"revision": "10c134ea0df15f7e34d789338c7a2d76cc7a3ab9",
			"revisionTime": "2017-02-23T22:05:28Z"
		},
		{
			"checksumSHA1": "PuaAxqk9sYmIPJDMgrFecNbLdOw=",
			"path": "gopkg.in/olivere/elastic.v5",
			"revision": "d38422dbe9b19c6cf9c6c9c99b2306bee9fbaf89",
			"revisionTime": "2017-06-16T11:44:02Z",
			"version": "v5.0.40",
			"versionExact": "v5.0.40"
		},
		{
			"checksumSHA1": "pCApZfp2CeDnWbNVsyzNO62ZUXA=",
			"path": "gopkg.in/olivere/elastic.v5/uritemplates",
			"revision": "3f49414dc29d45ba96fde19ba72bc646077dbffd",
			"revisionTime": "2017-05-15T15:52:10Z",
<<<<<<< HEAD
			"version": "v5.0.40",
			"versionExact": "v5.0.40"
=======
			"version": "v5.0.38",
			"versionExact": "v5.0.38"
		},
		{
			"checksumSHA1": "fALlQNY1fM99NesfLJ50KguWsio=",
			"path": "gopkg.in/yaml.v2",
			"revision": "cd8b52f8269e0feb286dfeef29f8fe4d5b397e0b",
			"revisionTime": "2017-04-07T17:21:22Z"
>>>>>>> c2ab0429
		}
	],
	"rootPath": "github.com/Financial-Times/concept-search-api"
}<|MERGE_RESOLUTION|>--- conflicted
+++ resolved
@@ -173,19 +173,8 @@
 			"path": "gopkg.in/olivere/elastic.v5/uritemplates",
 			"revision": "3f49414dc29d45ba96fde19ba72bc646077dbffd",
 			"revisionTime": "2017-05-15T15:52:10Z",
-<<<<<<< HEAD
 			"version": "v5.0.40",
 			"versionExact": "v5.0.40"
-=======
-			"version": "v5.0.38",
-			"versionExact": "v5.0.38"
-		},
-		{
-			"checksumSHA1": "fALlQNY1fM99NesfLJ50KguWsio=",
-			"path": "gopkg.in/yaml.v2",
-			"revision": "cd8b52f8269e0feb286dfeef29f8fe4d5b397e0b",
-			"revisionTime": "2017-04-07T17:21:22Z"
->>>>>>> c2ab0429
 		}
 	],
 	"rootPath": "github.com/Financial-Times/concept-search-api"
