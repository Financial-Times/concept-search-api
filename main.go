--- conflicted
+++ resolved
@@ -65,19 +65,17 @@
 		Desc:   "The maximum number of search results returned",
 		EnvVar: "RESULT_LIMIT",
 	})
-<<<<<<< HEAD
+	autoCompleteResultLimit := app.Int(cli.IntOpt{
+		Name:   "autocomplete-result-limit",
+		Value:  10,
+		Desc:   "The maximum number of autocomplete results returned",
+		EnvVar: "AUTOCOMPLETE_LIMIT",
+	})
 	esTraceLogging := app.Bool(cli.BoolOpt{
 		Name:   "elasticsearch-trace",
 		Value:  false,
 		Desc:   "Whether to log ElasticSearch HTTP requests and responses",
 		EnvVar: "ELASTICSEARCH_TRACE",
-=======
-	autoCompleteResultLimit := app.Int(cli.IntOpt{
-		Name:   "autocomplete-result-limit",
-		Value:  10,
-		Desc:   "The maximum number of autocomplete results returned",
-		EnvVar: "AUTOCOMPLETE_LIMIT",
->>>>>>> 9c20d9da
 	})
 
 	log.SetLevel(log.InfoLevel)
