--- conflicted
+++ resolved
@@ -77,7 +77,7 @@
 	app.Action = func() {
 		logStartupConfig(port, esEndpoint, esAuth, esIndex, searchResultLimit)
 
-		search := service.NewEsConceptSearchService(*esIndex)
+		search := service.NewEsConceptSearchService(*esIndex, *searchResultLimit, *autoCompleteResultLimit)
 		conceptFinder := newConceptFinder(*esIndex, *searchResultLimit)
 		healthcheck := newEsHealthService()
 
@@ -86,11 +86,6 @@
 		} else {
 			go service.SimpleClientSetup(*esEndpoint, time.Minute, search, conceptFinder, healthcheck)
 		}
-<<<<<<< HEAD
-		search := service.NewEsConceptSearchService(esClient, *esIndex, *searchResultLimit, *autoCompleteResultLimit)
-		handler := resources.NewHandler(search)
-=======
->>>>>>> abc5e251
 
 		handler := resources.NewHandler(search)
 		routeRequest(port, apiYml, conceptFinder, handler, healthcheck)
