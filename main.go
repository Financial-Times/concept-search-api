package main

import (
	"net/http"
	"os"
	"time"

	api "github.com/Financial-Times/api-endpoint"
	"github.com/Financial-Times/concept-search-api/resources"
	"github.com/Financial-Times/concept-search-api/service"
	fthealth "github.com/Financial-Times/go-fthealth/v1_1"
	"github.com/Financial-Times/http-handlers-go/httphandlers"
	status "github.com/Financial-Times/service-status-go/httphandlers"
	log "github.com/Sirupsen/logrus"
	"github.com/husobee/vestigo"
	"github.com/jawher/mow.cli"
	"github.com/rcrowley/go-metrics"
)

func main() {
	app := cli.App("concept-search-api", "API for searching concepts")
	port := app.String(cli.StringOpt{
		Name:   "port",
		Value:  "8080",
		Desc:   "Port to listen on",
		EnvVar: "PORT",
	})
	accessKey := app.String(cli.StringOpt{
		Name:   "aws-access-key",
		Desc:   "AWS ACCES KEY",
		EnvVar: "AWS_ACCESS_KEY_ID",
	})
	secretKey := app.String(cli.StringOpt{
		Name:   "aws-secret-access-key",
		Desc:   "AWS SECRET ACCES KEY",
		EnvVar: "AWS_SECRET_ACCESS_KEY",
	})
	esEndpoint := app.String(cli.StringOpt{
		Name:   "elasticsearch-endpoint",
		Value:  "http://localhost:9200",
		Desc:   "AES endpoint",
		EnvVar: "ELASTICSEARCH_ENDPOINT",
	})
	esAuth := app.String(cli.StringOpt{
		Name:   "auth",
		Value:  "none",
		Desc:   "Authentication method for ES cluster (aws or none)",
		EnvVar: "AUTH",
	})
	esIndex := app.String(cli.StringOpt{
		Name:   "elasticsearch-index",
		Value:  "concepts",
		Desc:   "Elasticsearch index",
		EnvVar: "ELASTICSEARCH_INDEX",
	})
	apiYml := app.String(cli.StringOpt{
		Name:   "api-yml",
		Value:  "./api.yml",
		Desc:   "Location of the API Swagger YML file.",
		EnvVar: "API_YML",
	})
	searchResultLimit := app.Int(cli.IntOpt{
		Name:   "search-result-limit",
		Value:  50,
		Desc:   "The maximum number of search results returned",
		EnvVar: "RESULT_LIMIT",
	})
	autoCompleteResultLimit := app.Int(cli.IntOpt{
		Name:   "autocomplete-result-limit",
		Value:  10,
		Desc:   "The maximum number of autocomplete results returned",
		EnvVar: "AUTOCOMPLETE_LIMIT",
	})
<<<<<<< HEAD
	authorsBoost := app.Int(cli.IntOpt{
		Name:   "authors-boost",
		Value:  10,
		Desc:   "The boost to apply to authors during a /concepts?boost=author typeahead search.",
		EnvVar: "AUTHORS_BOOST",
=======
	esTraceLogging := app.Bool(cli.BoolOpt{
		Name:   "elasticsearch-trace",
		Value:  false,
		Desc:   "Whether to log ElasticSearch HTTP requests and responses",
		EnvVar: "ELASTICSEARCH_TRACE",
>>>>>>> 1d69e883
	})

	log.SetLevel(log.InfoLevel)

	app.Action = func() {
		logStartupConfig(port, esEndpoint, esAuth, esIndex, searchResultLimit)

		search := service.NewEsConceptSearchService(*esIndex, *searchResultLimit, *autoCompleteResultLimit, *authorsBoost)
		conceptFinder := newConceptFinder(*esIndex, *searchResultLimit)
		healthcheck := newEsHealthService()

		if *esAuth == "aws" {
			go service.AWSClientSetup(*accessKey, *secretKey, *esEndpoint, *esTraceLogging, time.Minute, search, conceptFinder, healthcheck)
		} else {
			go service.SimpleClientSetup(*esEndpoint, *esTraceLogging, time.Minute, search, conceptFinder, healthcheck)
		}

		handler := resources.NewHandler(search)
		routeRequest(port, apiYml, conceptFinder, handler, healthcheck)
	}

	log.SetLevel(log.InfoLevel)
	err := app.Run(os.Args)
	if err != nil {
		log.Errorf("App could not start, error=[%s]\n", err)
		return
	}
}

func logStartupConfig(port, esEndpoint, esAuth, esIndex *string, searchResultLimit *int) {
	log.Info("Concept Search API uses the following configurations:")
	log.Infof("port: %v", *port)
	log.Infof("elasticsearch-endpoint: %v", *esEndpoint)
	log.Infof("elasticsearch-auth: %v", *esAuth)
	log.Infof("elasticsearch-index: %v", *esIndex)
	log.Infof("search-result-limit: %v", *searchResultLimit)
}

func routeRequest(port *string, apiYml *string, conceptFinder conceptFinder, handler *resources.Handler, healthService *esHealthService) {
	servicesRouter := vestigo.NewRouter()
	servicesRouter.Post("/concept/search", conceptFinder.FindConcept)
	servicesRouter.Get("/concepts", handler.ConceptSearch, &resources.AcceptInterceptor{})

	if apiYml != nil {
		apiEndpoint, err := api.NewAPIEndpointForFile(*apiYml)
		if err != nil {
			log.WithError(err).WithField("file", apiYml).Warn("Failed to serve the API Endpoint for this service. Please validate the Swagger YML and the file location.")
		} else {
			servicesRouter.Get(api.DefaultPath, apiEndpoint.ServeHTTP)
		}
	}

	var monitoringRouter http.Handler = servicesRouter
	monitoringRouter = httphandlers.TransactionAwareRequestLoggingHandler(log.StandardLogger(), monitoringRouter)
	monitoringRouter = httphandlers.HTTPMetricsHandler(metrics.DefaultRegistry, monitoringRouter)

	healthCheck := fthealth.HealthCheck{
		SystemCode:  "up-csa",
		Name:        "Amazon Elasticsearch Service Healthcheck",
		Description: "Checks for AES",
		Checks: []fthealth.Check{
			healthService.connectivityHealthyCheck(),
			healthService.clusterIsHealthyCheck(),
		},
	}
	http.HandleFunc("/__health", fthealth.Handler(healthCheck))
	http.HandleFunc("/__health-details", healthService.healthDetails)

	http.HandleFunc(status.GTGPath, healthService.goodToGo)
	http.HandleFunc(status.BuildInfoPath, status.BuildInfoHandler)

	http.Handle("/", monitoringRouter)

	log.Infof("Concept Search API listening on port %v...", *port)
	if err := http.ListenAndServe(":"+*port, nil); err != nil {
		log.Fatalf("Unable to start: %v", err)
	}
}<|MERGE_RESOLUTION|>--- conflicted
+++ resolved
@@ -71,19 +71,17 @@
 		Desc:   "The maximum number of autocomplete results returned",
 		EnvVar: "AUTOCOMPLETE_LIMIT",
 	})
-<<<<<<< HEAD
 	authorsBoost := app.Int(cli.IntOpt{
 		Name:   "authors-boost",
 		Value:  10,
 		Desc:   "The boost to apply to authors during a /concepts?boost=author typeahead search.",
 		EnvVar: "AUTHORS_BOOST",
-=======
+	})
 	esTraceLogging := app.Bool(cli.BoolOpt{
 		Name:   "elasticsearch-trace",
 		Value:  false,
 		Desc:   "Whether to log ElasticSearch HTTP requests and responses",
 		EnvVar: "ELASTICSEARCH_TRACE",
->>>>>>> 1d69e883
 	})
 
 	log.SetLevel(log.InfoLevel)
