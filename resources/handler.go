--- conflicted
+++ resolved
@@ -46,27 +46,13 @@
 				validationErr = errors.New("invalid or missing parameters for autocomplete concept search (require q)")
 			}
 		} else {
-<<<<<<< HEAD
 			if !foundQ && len(conceptTypes) == 1 {
 				concepts, searchErr = h.service.FindAllConceptsByType(conceptTypes[0])
 			} else if len(conceptTypes) > 1 {
 				validationErr = errors.New("only a single type is supported by this kind of request")
-=======
-			validationErr = errors.New("invalid or missing parameters for autocomplete concept search (require q)")
-		}
-	} else {
-		if foundConceptType {
-			if !foundQ {
-				concepts, searchErr = h.service.FindAllConceptsByType(conceptType)
->>>>>>> c9f99bab
 			} else {
 				validationErr = errors.New("invalid or missing parameters for concept search (q but no mode)")
 			}
-<<<<<<< HEAD
-=======
-		} else {
-			validationErr = errors.New("invalid or missing parameters for concept search (no mode, type, or q)")
->>>>>>> c9f99bab
 		}
 	} else {
 		validationErr = errors.New("invalid or missing parameters for concept search (no type)")
