package resources

import (
	"encoding/json"
	"errors"
	"fmt"
	"net/http"

	"github.com/Financial-Times/concept-search-api/service"
	elastic "gopkg.in/olivere/elastic.v5"
)

type Handler struct {
	service service.ConceptSearchService
}

func NewHandler(service service.ConceptSearchService) *Handler {
	return &Handler{service}
}

func (h *Handler) ConceptSearch(w http.ResponseWriter, req *http.Request) {
	response := make(map[string]interface{})
	var searchErr, validationErr error
	var concepts []service.Concept

	_, isAutocomplete, modeErr := getSingleValueQueryParameter(req, "mode", "autocomplete")
	q, foundQ, qErr := getSingleValueQueryParameter(req, "q")
	conceptType, foundConceptType, conceptTypeErr := getSingleValueQueryParameter(req, "type")

<<<<<<< HEAD
	if isAutocompleteRequest(req) {
		if foundQ {
			if foundConceptType {
				ok := checkAndHandleParamErrors(w, qErr, conceptTypeErr)
				if !ok {
					return
				}
				concepts, searchErr = h.service.SuggestConceptByTextAndType(q, conceptType)
			} else {
				concepts, searchErr = h.service.SuggestConceptByText(q)
			}
=======
	err := firstError(modeErr, qErr, conceptTypeErr)
	if err != nil {
		writeHTTPError(w, http.StatusBadRequest, err)
		return
	}

	if isAutocomplete {
		if foundQ && foundConceptType {
			concepts, searchErr = h.service.SuggestConceptByTextAndType(q, conceptType)
>>>>>>> abc5e251
		} else {
			validationErr = errors.New("invalid or missing parameters for autocomplete concept search (require type and q)")
		}
	} else {
		if foundConceptType {
			if !foundQ {
				concepts, searchErr = h.service.FindAllConceptsByType(conceptType)
			} else {
				validationErr = errors.New("invalid or missing parameters for concept search (no mode)")
			}
		} else {
			validationErr = errors.New("invalid or missing parameters for concept search (no type)")
		}
	}

	if validationErr != nil {
		writeHTTPError(w, http.StatusBadRequest, validationErr)
		return
	}

	if searchErr != nil {
		if searchErr == service.ErrInvalidConceptType || searchErr == service.ErrEmptyTextParameter {
			writeHTTPError(w, http.StatusBadRequest, searchErr)
		} else if searchErr == elastic.ErrNoClient {
			writeHTTPError(w, http.StatusServiceUnavailable, searchErr)
		} else {
			writeHTTPError(w, http.StatusInternalServerError, searchErr)
		}
		return
	}

	response["concepts"] = concepts
	w.Header().Add("Content-Type", "application/json")
	json.NewEncoder(w).Encode(response)
}

func getSingleValueQueryParameter(req *http.Request, param string, allowed ...string) (string, bool, error) {
	query := req.URL.Query()
	values, found := query[param]
	if len(values) > 1 {
		return "", found, fmt.Errorf("specified multiple %v query parameters in the URL", param)
	}
	if len(values) < 1 {
		return "", found, nil
	}

	v := values[0]
	if len(allowed) > 0 {
		for _, a := range allowed {
			if v == a {
				return v, found, nil
			}
		}

		return "", found, fmt.Errorf("'%s' is not a valid value for parameter '%s'", v, param)
	}

	return v, found, nil
}

func firstError(errors ...error) error {
	for _, err := range errors {
		if err != nil {
			return err
		}
	}

	return nil
}

func writeHTTPError(w http.ResponseWriter, status int, err error) {
	response := make(map[string]interface{})
	response["message"] = err.Error()
	w.Header().Add("Content-Type", "application/json")
	w.WriteHeader(status)
	json.NewEncoder(w).Encode(response)
}<|MERGE_RESOLUTION|>--- conflicted
+++ resolved
@@ -27,19 +27,6 @@
 	q, foundQ, qErr := getSingleValueQueryParameter(req, "q")
 	conceptType, foundConceptType, conceptTypeErr := getSingleValueQueryParameter(req, "type")
 
-<<<<<<< HEAD
-	if isAutocompleteRequest(req) {
-		if foundQ {
-			if foundConceptType {
-				ok := checkAndHandleParamErrors(w, qErr, conceptTypeErr)
-				if !ok {
-					return
-				}
-				concepts, searchErr = h.service.SuggestConceptByTextAndType(q, conceptType)
-			} else {
-				concepts, searchErr = h.service.SuggestConceptByText(q)
-			}
-=======
 	err := firstError(modeErr, qErr, conceptTypeErr)
 	if err != nil {
 		writeHTTPError(w, http.StatusBadRequest, err)
@@ -47,9 +34,12 @@
 	}
 
 	if isAutocomplete {
-		if foundQ && foundConceptType {
-			concepts, searchErr = h.service.SuggestConceptByTextAndType(q, conceptType)
->>>>>>> abc5e251
+		if foundQ {
+			if foundConceptType {
+				concepts, searchErr = h.service.SuggestConceptByTextAndType(q, conceptType)
+			} else {
+				concepts, searchErr = h.service.SuggestConceptByText(q)
+			}
 		} else {
 			validationErr = errors.New("invalid or missing parameters for autocomplete concept search (require type and q)")
 		}
