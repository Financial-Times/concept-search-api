package resources

import (
	"encoding/json"
	"errors"
	"io/ioutil"
	"net/http"
	"net/http/httptest"
	"reflect"
	"testing"

	"github.com/Financial-Times/concept-search-api/service"
	"github.com/gorilla/mux"
	"github.com/husobee/vestigo"
	"github.com/stretchr/testify/assert"
	"github.com/stretchr/testify/mock"
<<<<<<< HEAD
	"gopkg.in/olivere/elastic.v5"
=======
	elastic "gopkg.in/olivere/elastic.v5"
>>>>>>> 652df1ef
)

type mockConceptSearchService struct {
	mock.Mock
}

func (s *mockConceptSearchService) FindAllConceptsByType(conceptType string) ([]service.Concept, error) {
	args := s.Called(conceptType)
	return args.Get(0).([]service.Concept), args.Error(1)
}

func (s *mockConceptSearchService) SuggestConceptByTextAndType(textQuery string, conceptType string) ([]service.Concept, error) {
	args := s.Called(textQuery, conceptType)
	return args.Get(0).([]service.Concept), args.Error(1)
}

func (s *mockConceptSearchService) SuggestAuthorsByText(textQuery string, conceptType string) ([]service.Concept, error) {
	args := s.Called(textQuery, conceptType)
	return args.Get(0).([]service.Concept), args.Error(1)
}

func dummyConcepts() []service.Concept {
	return []service.Concept{
		service.Concept{
			Id:          "http://api.ft.com/things/1",
			ApiUrl:      "http://api.ft.com/things/1",
			PrefLabel:   "Test Genre 1",
			ConceptType: "http://www.ft.com/ontology/Genre",
		},
		service.Concept{
			Id:          "http://api.ft.com/things/2",
			ApiUrl:      "http://api.ft.com/things/2",
			PrefLabel:   "Test Genre 2",
			ConceptType: "http://www.ft.com/ontology/Genre",
		},
	}
}

func TestConceptSearchByType(t *testing.T) {
	req := httptest.NewRequest("GET", "/concepts?type=http%3A%2F%2Fwww.ft.com%2Fontology%2FGenre", nil)

	concepts := dummyConcepts()
	svc := mockConceptSearchService{}
	svc.On("FindAllConceptsByType", "http://www.ft.com/ontology/Genre").Return(concepts, nil)
	endpoint := NewHandler(&svc)

	router := vestigo.NewRouter()
	router.Get("/concepts", endpoint.ConceptSearch)

	w := httptest.NewRecorder()
	router.ServeHTTP(w, req)
	actual := w.Result()

	assert.Equal(t, http.StatusOK, actual.StatusCode, "http status")
	assert.Equal(t, "application/json", actual.Header.Get("Content-Type"), "content-type")

	respObject := make(map[string][]service.Concept)
	actualBody, _ := ioutil.ReadAll(actual.Body)
	err := json.Unmarshal(actualBody, &respObject)
	if err != nil {
		t.Errorf("Unmarshalling request response failed. %v", err)
	}

	assert.Len(t, respObject["concepts"], 2, "concepts")
	assert.True(t, reflect.DeepEqual(respObject["concepts"], concepts))
}

func TestConceptSearchByTypeClientError(t *testing.T) {
	req := httptest.NewRequest("GET", "/concepts?type=http%3A%2F%2Fwww.ft.com%2Fontology%2FFoo", nil)

	svc := mockConceptSearchService{}
	svc.On("FindAllConceptsByType", mock.AnythingOfType("string")).Return([]service.Concept{}, service.ErrInvalidConceptType)
	endpoint := NewHandler(&svc)

	router := vestigo.NewRouter()
	router.Get("/concepts", endpoint.ConceptSearch)

	w := httptest.NewRecorder()
	router.ServeHTTP(w, req)
	actual := w.Result()

	assert.Equal(t, http.StatusBadRequest, actual.StatusCode, "http status")
	assert.Equal(t, "application/json", actual.Header.Get("Content-Type"), "content-type")

	respObject := make(map[string]string)
	actualBody, _ := ioutil.ReadAll(actual.Body)
	err := json.Unmarshal(actualBody, &respObject)
	if err != nil {
		t.Errorf("Unmarshalling request response failed. %v", err)
	}

	assert.Equal(t, service.ErrInvalidConceptType.Error(), respObject["message"], "error message")
}

func TestConceptSearchByTypeNoElasticsearchError(t *testing.T) {
	req := httptest.NewRequest("GET", "/concepts?type=http%3A%2F%2Fwww.ft.com%2Fontology%2FFoo", nil)

	svc := mockConceptSearchService{}
	svc.On("FindAllConceptsByType", mock.AnythingOfType("string")).Return([]service.Concept{}, elastic.ErrNoClient)
	endpoint := NewHandler(&svc)

	router := mux.NewRouter()
	router.HandleFunc("/concepts", endpoint.ConceptSearch).Methods("GET")

	w := httptest.NewRecorder()
	router.ServeHTTP(w, req)
	actual := w.Result()

	assert.Equal(t, http.StatusServiceUnavailable, actual.StatusCode, "http status")
	assert.Equal(t, "application/json", actual.Header.Get("Content-Type"), "content-type")

	respObject := make(map[string]string)
	actualBody, _ := ioutil.ReadAll(actual.Body)
	err := json.Unmarshal(actualBody, &respObject)
	if err != nil {
		t.Errorf("Unmarshalling request response failed. %v", err)
	}

	assert.Equal(t, elastic.ErrNoClient.Error(), respObject["message"], "error message")
}

func TestConceptSearchByTypeServerError(t *testing.T) {
	req := httptest.NewRequest("GET", "/concepts?type=http%3A%2F%2Fwww.ft.com%2Fontology%2FGenre", nil)

	expectedError := errors.New("Test error")
	svc := mockConceptSearchService{}
	svc.On("FindAllConceptsByType", mock.AnythingOfType("string")).Return([]service.Concept{}, expectedError)
	endpoint := NewHandler(&svc)

	router := vestigo.NewRouter()
	router.Get("/concepts", endpoint.ConceptSearch)

	w := httptest.NewRecorder()
	router.ServeHTTP(w, req)
	actual := w.Result()

	assert.Equal(t, http.StatusInternalServerError, actual.StatusCode, "http status")
	assert.Equal(t, "application/json", actual.Header.Get("Content-Type"), "content-type")

	respObject := make(map[string]string)
	actualBody, _ := ioutil.ReadAll(actual.Body)
	err := json.Unmarshal(actualBody, &respObject)
	if err != nil {
		t.Errorf("Unmarshalling request response failed. %v", err)
	}

	assert.Equal(t, expectedError.Error(), respObject["message"], "error message")
}

func TestConceptSearchByTypeNoElasticInstance(t *testing.T) {
	req := httptest.NewRequest("GET", "/concepts?type=http%3A%2F%2Fwww.ft.com%2Fontology%2FGenre", nil)

	expectedError := elastic.ErrNoClient
	svc := mockConceptSearchService{}
	svc.On("FindAllConceptsByType", mock.AnythingOfType("string")).Return([]service.Concept{}, expectedError)
	endpoint := NewHandler(&svc)

	router := vestigo.NewRouter()
	router.Get("/concepts", endpoint.ConceptSearch)

	w := httptest.NewRecorder()
	router.ServeHTTP(w, req)
	actual := w.Result()

	assert.Equal(t, http.StatusServiceUnavailable, actual.StatusCode, "http status")
	assert.Equal(t, "application/json", actual.Header.Get("Content-Type"), "content-type")

	respObject := make(map[string]string)
	actualBody, _ := ioutil.ReadAll(actual.Body)
	err := json.Unmarshal(actualBody, &respObject)
	if err != nil {
		t.Errorf("Unmarshalling request response failed. %v", err)
	}

	assert.Equal(t, expectedError.Error(), respObject["message"], "error message")
}

func TestConceptSeachByTypeNoType(t *testing.T) {
	req := httptest.NewRequest("GET", "/concepts", nil)

	svc := mockConceptSearchService{}
	endpoint := NewHandler(&svc)

	router := vestigo.NewRouter()
	router.Get("/concepts", endpoint.ConceptSearch)

	w := httptest.NewRecorder()
	router.ServeHTTP(w, req)
	actual := w.Result()

	assert.Equal(t, http.StatusBadRequest, actual.StatusCode, "http status")
	assert.Equal(t, "application/json", actual.Header.Get("Content-Type"), "content-type")

	respObject := make(map[string]string)
	actualBody, _ := ioutil.ReadAll(actual.Body)
	err := json.Unmarshal(actualBody, &respObject)
	if err != nil {
		t.Errorf("Unmarshalling request response failed. %v", err)
	}

	assert.Equal(t, "invalid or missing parameters for concept search (no type)", respObject["message"], "error message")
	svc.AssertExpectations(t)
}

func TestConceptSeachByTypeBlankType(t *testing.T) {
	req := httptest.NewRequest("GET", "/concepts?type=", nil)

	svc := mockConceptSearchService{}
	svc.On("FindAllConceptsByType", "").Return([]service.Concept{}, service.ErrInvalidConceptType)
	endpoint := NewHandler(&svc)

	router := vestigo.NewRouter()
	router.Get("/concepts", endpoint.ConceptSearch)

	w := httptest.NewRecorder()
	router.ServeHTTP(w, req)
	actual := w.Result()

	assert.Equal(t, http.StatusBadRequest, actual.StatusCode, "http status")
	assert.Equal(t, "application/json", actual.Header.Get("Content-Type"), "content-type")

	respObject := make(map[string]string)
	actualBody, _ := ioutil.ReadAll(actual.Body)
	err := json.Unmarshal(actualBody, &respObject)
	if err != nil {
		t.Errorf("Unmarshalling request response failed. %v", err)
	}

	assert.Equal(t, service.ErrInvalidConceptType.Error(), respObject["message"], "error message")

	svc.AssertExpectations(t)
}

func TestConceptSeachByTypeMultipleTypes(t *testing.T) {
	req := httptest.NewRequest("GET", "/concepts?type=http%3A%2F%2Fwww.ft.com%2Fontology%2Fperson%2FPerson&type=http%3A%2F%2Fwww.ft.com%2Fontology%2FGenre", nil)

	svc := mockConceptSearchService{}
	endpoint := NewHandler(&svc)

	router := vestigo.NewRouter()
	router.Get("/concepts", endpoint.ConceptSearch)

	w := httptest.NewRecorder()
	router.ServeHTTP(w, req)
	actual := w.Result()

	assert.Equal(t, http.StatusBadRequest, actual.StatusCode, "http status")
	assert.Equal(t, "application/json", actual.Header.Get("Content-Type"), "content-type")

	respObject := make(map[string]string)
	actualBody, _ := ioutil.ReadAll(actual.Body)
	err := json.Unmarshal(actualBody, &respObject)
	if err != nil {
		t.Errorf("Unmarshalling request response failed. %v", err)
	}

	assert.Equal(t, "specified multiple type query parameters in the URL", respObject["message"], "error message")
	svc.AssertExpectations(t)
}

func TestConceptSeachByTypeAndValue(t *testing.T) {
	req := httptest.NewRequest("GET", "/concepts?type=http%3A%2F%2Fwww.ft.com%2Fontology%2FGenre&q=fast", nil)

	svc := mockConceptSearchService{}
	endpoint := NewHandler(&svc)

	router := vestigo.NewRouter()
	router.Get("/concepts", endpoint.ConceptSearch)

	w := httptest.NewRecorder()
	router.ServeHTTP(w, req)
	actual := w.Result()

	assert.Equal(t, http.StatusBadRequest, actual.StatusCode, "http status")
	assert.Equal(t, "application/json", actual.Header.Get("Content-Type"), "content-type")

	respObject := make(map[string]string)
	actualBody, _ := ioutil.ReadAll(actual.Body)
	err := json.Unmarshal(actualBody, &respObject)
	if err != nil {
		t.Errorf("Unmarshalling request response failed. %v", err)
	}

	assert.Equal(t, "invalid or missing parameters for concept search (no mode)", respObject["message"], "error message")
	svc.AssertExpectations(t)
}

func TestTypeaheadConceptSearchByText(t *testing.T) {
	req := httptest.NewRequest("GET", "/concepts?q=lucy&mode=autocomplete", nil)

	svc := mockConceptSearchService{}
	endpoint := NewHandler(&svc)

	router := vestigo.NewRouter()
	router.Get("/concepts", endpoint.ConceptSearch)

	w := httptest.NewRecorder()
	router.ServeHTTP(w, req)
	actual := w.Result()

	assert.Equal(t, http.StatusBadRequest, actual.StatusCode, "http status")
	assert.Equal(t, "application/json", actual.Header.Get("Content-Type"), "content-type")

	respObject := make(map[string]string)
	actualBody, _ := ioutil.ReadAll(actual.Body)
	err := json.Unmarshal(actualBody, &respObject)
	if err != nil {
		t.Errorf("Unmarshalling request response failed. %v", err)
	}

	assert.Equal(t, "invalid or missing parameters for autocomplete concept search (require type and q)", respObject["message"], "error message")
}

func TestTypeaheadConceptSearchByTextAndType(t *testing.T) {
	req := httptest.NewRequest("GET", "/concepts?type=http%3A%2F%2Fwww.ft.com%2Fproduct%2FBrand&q=lucy&mode=autocomplete", nil)

	concepts := dummyConcepts()
	svc := mockConceptSearchService{}
	svc.On("SuggestConceptByTextAndType", "lucy", "http://www.ft.com/product/Brand").Return(concepts, nil)
	endpoint := NewHandler(&svc)

	router := vestigo.NewRouter()
	router.Get("/concepts", endpoint.ConceptSearch)

	w := httptest.NewRecorder()
	router.ServeHTTP(w, req)
	actual := w.Result()

	assert.Equal(t, http.StatusOK, actual.StatusCode, "http status")
	assert.Equal(t, "application/json", actual.Header.Get("Content-Type"), "content-type")

	respObject := make(map[string][]service.Concept)
	actualBody, _ := ioutil.ReadAll(actual.Body)
	err := json.Unmarshal(actualBody, &respObject)
	if err != nil {
		t.Errorf("Unmarshalling request response failed. %v", err)
	}

	assert.Len(t, respObject["concepts"], 2, "concepts")
	assert.True(t, reflect.DeepEqual(respObject["concepts"], concepts))
}

func TestTypeaheadConceptSearchByTextAndMultipleType(t *testing.T) {
	req := httptest.NewRequest("GET", "/concepts?type=http%3A%2F%2Fwww.ft.com%2Fontology%2Fperson%2FPerson&type=http%3A%2F%2Fwww.ft.com%2Fontology%2FGenre&q=lucy&mode=autocomplete", nil)

	svc := mockConceptSearchService{}
	endpoint := NewHandler(&svc)

	router := vestigo.NewRouter()
	router.Get("/concepts", endpoint.ConceptSearch)

	w := httptest.NewRecorder()
	router.ServeHTTP(w, req)
	actual := w.Result()

	assert.Equal(t, http.StatusBadRequest, actual.StatusCode, "http status")
	assert.Equal(t, "application/json", actual.Header.Get("Content-Type"), "content-type")

	respObject := make(map[string]string)
	actualBody, _ := ioutil.ReadAll(actual.Body)
	err := json.Unmarshal(actualBody, &respObject)
	if err != nil {
		t.Errorf("Unmarshalling request response failed. %v", err)
	}

	assert.Equal(t, "specified multiple type query parameters in the URL", respObject["message"], "error message")
	svc.AssertExpectations(t)
}

func TestTypeaheadConceptSearchByMultipleTextAndType(t *testing.T) {
	req := httptest.NewRequest("GET", "/concepts?type=http%3A%2F%2Fwww.ft.com%2Fontology%2Fperson%2FPerson&q=pippo&q=lucy&mode=autocomplete", nil)

	svc := mockConceptSearchService{}
	endpoint := NewHandler(&svc)

	router := vestigo.NewRouter()
	router.Get("/concepts", endpoint.ConceptSearch)

	w := httptest.NewRecorder()
	router.ServeHTTP(w, req)
	actual := w.Result()

	assert.Equal(t, http.StatusBadRequest, actual.StatusCode, "http status")
	assert.Equal(t, "application/json", actual.Header.Get("Content-Type"), "content-type")

	respObject := make(map[string]string)
	actualBody, _ := ioutil.ReadAll(actual.Body)
	err := json.Unmarshal(actualBody, &respObject)
	if err != nil {
		t.Errorf("Unmarshalling request response failed. %v", err)
	}

	assert.Equal(t, "specified multiple q query parameters in the URL", respObject["message"], "error message")
	svc.AssertExpectations(t)
}

func TestTypeaheadConceptSearchForAuthors(t *testing.T) {
	req := httptest.NewRequest("GET", "/concepts?type=http%3A%2F%2Fwww.ft.com%2Fontology%2Fperson%2FPerson&q=pippo&mode=autocomplete&boost=authors", nil)

	svc := mockConceptSearchService{}
	endpoint := NewHandler(&svc)

	router := vestigo.NewRouter()
	router.Get("/concepts", endpoint.ConceptSearch)

	concepts := dummyConcepts()
	svc.On("SuggestAuthorsByText", "pippo", "http://www.ft.com/ontology/person/Person").Return(concepts, nil)

	w := httptest.NewRecorder()
	router.ServeHTTP(w, req)
	actual := w.Result()

	assert.Equal(t, http.StatusOK, actual.StatusCode, "http status")
	assert.Equal(t, "application/json", actual.Header.Get("Content-Type"), "content-type")

	respObject := make(map[string][]service.Concept)
	actualBody, _ := ioutil.ReadAll(actual.Body)
	err := json.Unmarshal(actualBody, &respObject)
	if err != nil {
		t.Errorf("Unmarshalling request response failed. %v", err)
	}

	assert.Len(t, respObject["concepts"], 2, "concepts")
	assert.True(t, reflect.DeepEqual(respObject["concepts"], concepts))
	svc.AssertExpectations(t)
}

func TestTypeaheadInvalidBoost(t *testing.T) {
	req := httptest.NewRequest("GET", "/concepts?type=http%3A%2F%2Fwww.ft.com%2Fontology%2Fperson%2FPerson&q=pippo&mode=autocomplete&boost=somethingThatWeDontSupport", nil)

	svc := mockConceptSearchService{}
	endpoint := NewHandler(&svc)

	router := vestigo.NewRouter()
	router.Get("/concepts", endpoint.ConceptSearch)

	w := httptest.NewRecorder()
	router.ServeHTTP(w, req)
	actual := w.Result()

	assert.Equal(t, http.StatusBadRequest, actual.StatusCode, "http status")
	assert.Equal(t, "application/json", actual.Header.Get("Content-Type"), "content-type")

	respObject := make(map[string]string)
	actualBody, _ := ioutil.ReadAll(actual.Body)
	err := json.Unmarshal(actualBody, &respObject)
	if err != nil {
		t.Errorf("Unmarshalling request response failed. %v", err)
	}

	assert.Equal(t, respObject["message"], "invalid boost parameter for concept search")
	svc.AssertExpectations(t)
}

func TestTypeaheadMultipleBoostValues(t *testing.T) {
	req := httptest.NewRequest("GET", "/concepts?type=http%3A%2F%2Fwww.ft.com%2Fontology%2Fperson%2FPerson&q=pippo&mode=autocomplete&boost=somethingThatWeDontSupport&boost=anotherThingWeDontSupport", nil)

	svc := mockConceptSearchService{}
	endpoint := NewHandler(&svc)

	router := vestigo.NewRouter()
	router.Get("/concepts", endpoint.ConceptSearch)

	w := httptest.NewRecorder()
	router.ServeHTTP(w, req)
	actual := w.Result()

	assert.Equal(t, http.StatusBadRequest, actual.StatusCode, "http status")
	assert.Equal(t, "application/json", actual.Header.Get("Content-Type"), "content-type")

	respObject := make(map[string]string)
	actualBody, _ := ioutil.ReadAll(actual.Body)
	err := json.Unmarshal(actualBody, &respObject)
	if err != nil {
		t.Errorf("Unmarshalling request response failed. %v", err)
	}

	assert.Equal(t, respObject["message"], "specified multiple boost query parameters in the URL")
	svc.AssertExpectations(t)
}<|MERGE_RESOLUTION|>--- conflicted
+++ resolved
@@ -14,11 +14,7 @@
 	"github.com/husobee/vestigo"
 	"github.com/stretchr/testify/assert"
 	"github.com/stretchr/testify/mock"
-<<<<<<< HEAD
-	"gopkg.in/olivere/elastic.v5"
-=======
 	elastic "gopkg.in/olivere/elastic.v5"
->>>>>>> 652df1ef
 )
 
 type mockConceptSearchService struct {
@@ -469,7 +465,7 @@
 		t.Errorf("Unmarshalling request response failed. %v", err)
 	}
 
-	assert.Equal(t, respObject["message"], "invalid boost parameter for concept search")
+	assert.Equal(t, "'somethingThatWeDontSupport' is not a valid value for parameter 'boost'", respObject["message"])
 	svc.AssertExpectations(t)
 }
 
@@ -496,6 +492,6 @@
 		t.Errorf("Unmarshalling request response failed. %v", err)
 	}
 
-	assert.Equal(t, respObject["message"], "specified multiple boost query parameters in the URL")
+	assert.Equal(t, "specified multiple boost query parameters in the URL", respObject["message"])
 	svc.AssertExpectations(t)
 }